--- conflicted
+++ resolved
@@ -303,12 +303,8 @@
 					},
 				},
 			},
-<<<<<<< HEAD
 			expError:   false, // fails in the handler
 			expInvalid: true,
-=======
-			expError: false, // fails in the handler
->>>>>>> 88e01a98
 			output: []sdk.Msg{
 				&stakingtypes.MsgDelegate{
 					DelegatorAddress: addr1.String(),
@@ -547,17 +543,10 @@
 			if tc.expError {
 				assert.Error(t, err)
 				return
-<<<<<<< HEAD
-			}
-			require.NoError(t, err)
-			assert.Equal(t, tc.output, res)
-
-=======
 			} else {
 				require.NoError(t, err)
 				assert.Equal(t, tc.output, res)
 			}
->>>>>>> 88e01a98
 			// and valid sdk message
 			for _, v := range res {
 				gotErr := v.ValidateBasic()
@@ -596,11 +585,7 @@
 				&v1.MsgVote{
 					ProposalId: 1,
 					Voter:      myAddr.String(),
-<<<<<<< HEAD
 					Option:     v1.OptionYes,
-=======
-					Option:     govtypes.OptionYes,
->>>>>>> 88e01a98
 				},
 			},
 		},
@@ -615,11 +600,7 @@
 				&v1.MsgVote{
 					ProposalId: 1,
 					Voter:      myAddr.String(),
-<<<<<<< HEAD
 					Option:     v1.OptionNo,
-=======
-					Option:     govtypes.OptionNo,
->>>>>>> 88e01a98
 				},
 			},
 		},
@@ -634,11 +615,7 @@
 				&v1.MsgVote{
 					ProposalId: 10,
 					Voter:      myAddr.String(),
-<<<<<<< HEAD
 					Option:     v1.OptionAbstain,
-=======
-					Option:     govtypes.OptionAbstain,
->>>>>>> 88e01a98
 				},
 			},
 		},
@@ -733,7 +710,6 @@
 				&v1.MsgVoteWeighted{
 					ProposalId: 1,
 					Voter:      myAddr.String(),
-<<<<<<< HEAD
 					Options: []*v1.WeightedVoteOption{
 						{Option: v1.OptionYes, Weight: sdk.NewDecWithPrec(5, 1).String()},
 						{Option: v1.OptionYes, Weight: sdk.NewDecWithPrec(5, 1).String()},
@@ -763,9 +739,6 @@
 						{Option: v1.OptionYes, Weight: sdk.NewDecWithPrec(51, 2).String()},
 						{Option: v1.OptionNo, Weight: sdk.NewDecWithPrec(5, 1).String()},
 					},
-=======
-					Option:     govtypes.OptionNoWithVeto,
->>>>>>> 88e01a98
 				},
 			},
 			expInvalid: true,
@@ -790,140 +763,6 @@
 					Options: []*v1.WeightedVoteOption{
 						{Option: v1.OptionYes, Weight: sdk.NewDecWithPrec(49, 2).String()},
 						{Option: v1.OptionNo, Weight: sdk.NewDecWithPrec(5, 1).String()},
-					},
-				},
-			},
-			expInvalid: true,
-		},
-		"Gov vote: unset option": {
-			sender: myAddr,
-			srcMsg: wasmvmtypes.CosmosMsg{
-				Gov: &wasmvmtypes.GovMsg{
-					Vote: &wasmvmtypes.VoteMsg{ProposalId: 1},
-				},
-			},
-			expError: true,
-		},
-		"Gov weighted vote: single vote": {
-			sender: myAddr,
-			srcMsg: wasmvmtypes.CosmosMsg{
-				Gov: &wasmvmtypes.GovMsg{
-					VoteWeighted: &wasmvmtypes.VoteWeightedMsg{
-						ProposalId: 1,
-						Options: []wasmvmtypes.WeightedVoteOption{
-							{Option: wasmvmtypes.Yes, Weight: "1"},
-						},
-					},
-				},
-			},
-			output: []sdk.Msg{
-				&govtypes.MsgVoteWeighted{
-					ProposalId: 1,
-					Voter:      myAddr.String(),
-					Options: []govtypes.WeightedVoteOption{
-						{Option: govtypes.OptionYes, Weight: sdk.NewDec(1)},
-					},
-				},
-			},
-		},
-		"Gov weighted vote: splitted": {
-			sender: myAddr,
-			srcMsg: wasmvmtypes.CosmosMsg{
-				Gov: &wasmvmtypes.GovMsg{
-					VoteWeighted: &wasmvmtypes.VoteWeightedMsg{
-						ProposalId: 1,
-						Options: []wasmvmtypes.WeightedVoteOption{
-							{Option: wasmvmtypes.Yes, Weight: "0.23"},
-							{Option: wasmvmtypes.No, Weight: "0.24"},
-							{Option: wasmvmtypes.Abstain, Weight: "0.26"},
-							{Option: wasmvmtypes.NoWithVeto, Weight: "0.27"},
-						},
-					},
-				},
-			},
-			output: []sdk.Msg{
-				&govtypes.MsgVoteWeighted{
-					ProposalId: 1,
-					Voter:      myAddr.String(),
-					Options: []govtypes.WeightedVoteOption{
-						{Option: govtypes.OptionYes, Weight: sdk.NewDecWithPrec(23, 2)},
-						{Option: govtypes.OptionNo, Weight: sdk.NewDecWithPrec(24, 2)},
-						{Option: govtypes.OptionAbstain, Weight: sdk.NewDecWithPrec(26, 2)},
-						{Option: govtypes.OptionNoWithVeto, Weight: sdk.NewDecWithPrec(27, 2)},
-					},
-				},
-			},
-		},
-		"Gov weighted vote: duplicate option": {
-			sender: myAddr,
-			srcMsg: wasmvmtypes.CosmosMsg{
-				Gov: &wasmvmtypes.GovMsg{
-					VoteWeighted: &wasmvmtypes.VoteWeightedMsg{
-						ProposalId: 1,
-						Options: []wasmvmtypes.WeightedVoteOption{
-							{Option: wasmvmtypes.Yes, Weight: "0.5"},
-							{Option: wasmvmtypes.Yes, Weight: "0.5"},
-						},
-					},
-				},
-			},
-			output: []sdk.Msg{
-				&govtypes.MsgVoteWeighted{
-					ProposalId: 1,
-					Voter:      myAddr.String(),
-					Options: []govtypes.WeightedVoteOption{
-						{Option: govtypes.OptionYes, Weight: sdk.NewDecWithPrec(5, 1)},
-						{Option: govtypes.OptionYes, Weight: sdk.NewDecWithPrec(5, 1)},
-					},
-				},
-			},
-			expInvalid: true,
-		},
-		"Gov weighted vote: weight sum exceeds 1": {
-			sender: myAddr,
-			srcMsg: wasmvmtypes.CosmosMsg{
-				Gov: &wasmvmtypes.GovMsg{
-					VoteWeighted: &wasmvmtypes.VoteWeightedMsg{
-						ProposalId: 1,
-						Options: []wasmvmtypes.WeightedVoteOption{
-							{Option: wasmvmtypes.Yes, Weight: "0.51"},
-							{Option: wasmvmtypes.No, Weight: "0.5"},
-						},
-					},
-				},
-			},
-			output: []sdk.Msg{
-				&govtypes.MsgVoteWeighted{
-					ProposalId: 1,
-					Voter:      myAddr.String(),
-					Options: []govtypes.WeightedVoteOption{
-						{Option: govtypes.OptionYes, Weight: sdk.NewDecWithPrec(51, 2)},
-						{Option: govtypes.OptionNo, Weight: sdk.NewDecWithPrec(5, 1)},
-					},
-				},
-			},
-			expInvalid: true,
-		},
-		"Gov weighted vote: weight sum less than 1": {
-			sender: myAddr,
-			srcMsg: wasmvmtypes.CosmosMsg{
-				Gov: &wasmvmtypes.GovMsg{
-					VoteWeighted: &wasmvmtypes.VoteWeightedMsg{
-						ProposalId: 1,
-						Options: []wasmvmtypes.WeightedVoteOption{
-							{Option: wasmvmtypes.Yes, Weight: "0.49"},
-							{Option: wasmvmtypes.No, Weight: "0.5"},
-						},
-					},
-				},
-			},
-			output: []sdk.Msg{
-				&govtypes.MsgVoteWeighted{
-					ProposalId: 1,
-					Voter:      myAddr.String(),
-					Options: []govtypes.WeightedVoteOption{
-						{Option: govtypes.OptionYes, Weight: sdk.NewDecWithPrec(49, 2)},
-						{Option: govtypes.OptionNo, Weight: sdk.NewDecWithPrec(5, 1)},
 					},
 				},
 			},
@@ -939,7 +778,6 @@
 			if tc.expError {
 				assert.Error(t, gotEncErr)
 				return
-<<<<<<< HEAD
 			}
 			require.NoError(t, gotEncErr)
 			assert.Equal(t, tc.output, res)
@@ -952,11 +790,6 @@
 				} else {
 					assert.NoError(t, gotErr)
 				}
-=======
-			} else {
-				require.NoError(t, gotEncErr)
-				assert.Equal(t, tc.output, res)
->>>>>>> 88e01a98
 			}
 			// and valid sdk message
 			for _, v := range res {
