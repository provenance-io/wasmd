package keeper

import (
	"bytes"
	_ "embed"
	"encoding/json"
	"errors"
	"fmt"
	"os"
	"strings"
	"testing"
	"time"

	abci "github.com/tendermint/tendermint/abci/types"

	wasmvm "github.com/CosmWasm/wasmvm"
	wasmvmtypes "github.com/CosmWasm/wasmvm/types"
	"github.com/cosmos/cosmos-sdk/baseapp"
	"github.com/cosmos/cosmos-sdk/crypto/keys/ed25519"
	stypes "github.com/cosmos/cosmos-sdk/store/types"
	sdk "github.com/cosmos/cosmos-sdk/types"
	"github.com/cosmos/cosmos-sdk/types/address"
	sdkerrors "github.com/cosmos/cosmos-sdk/types/errors"
	authtypes "github.com/cosmos/cosmos-sdk/x/auth/types"
	"github.com/cosmos/cosmos-sdk/x/auth/vesting"
	vestingtypes "github.com/cosmos/cosmos-sdk/x/auth/vesting/types"
	banktypes "github.com/cosmos/cosmos-sdk/x/bank/types"
	distributiontypes "github.com/cosmos/cosmos-sdk/x/distribution/types"
	fuzz "github.com/google/gofuzz"
	"github.com/stretchr/testify/assert"
	"github.com/stretchr/testify/require"
	"github.com/tendermint/tendermint/libs/rand"
	tmproto "github.com/tendermint/tendermint/proto/tendermint/types"

	"github.com/CosmWasm/wasmd/x/wasm/keeper/wasmtesting"
	"github.com/CosmWasm/wasmd/x/wasm/types"
)

//go:embed testdata/hackatom.wasm
var hackatomWasm []byte

const AvailableCapabilities = "iterator,staking,stargate,cosmwasm_1_1"

const myLabel = "testing"

func TestNewKeeper(t *testing.T) {
	_, keepers := CreateTestInput(t, false, AvailableCapabilities)
	require.NotNil(t, keepers.ContractKeeper)
}

func TestCreateSuccess(t *testing.T) {
	ctx, keepers := CreateTestInput(t, false, AvailableCapabilities)
	keeper := keepers.ContractKeeper

	deposit := sdk.NewCoins(sdk.NewInt64Coin("denom", 100000))
	creator := keepers.Faucet.NewFundedRandomAccount(ctx, deposit...)

	em := sdk.NewEventManager()
	contractID, _, err := keeper.Create(ctx.WithEventManager(em), creator, hackatomWasm, nil)
	require.NoError(t, err)
	require.Equal(t, uint64(1), contractID)
	// and verify content
	storedCode, err := keepers.WasmKeeper.GetByteCode(ctx, contractID)
	require.NoError(t, err)
	require.Equal(t, hackatomWasm, storedCode)
	// and events emitted
	codeHash := strings.ToLower("beb3de5e9b93b52e514c74ce87ccddb594b9bcd33b7f1af1bb6da63fc883917b")
	exp := sdk.Events{sdk.NewEvent("store_code", sdk.NewAttribute("code_checksum", codeHash), sdk.NewAttribute("code_id", "1"))}
	assert.Equal(t, exp, em.Events())
}

func TestCreateNilCreatorAddress(t *testing.T) {
	ctx, keepers := CreateTestInput(t, false, AvailableCapabilities)

	_, _, err := keepers.ContractKeeper.Create(ctx, nil, hackatomWasm, nil)
	require.Error(t, err, "nil creator is not allowed")
}

func TestCreateNilWasmCode(t *testing.T) {
	ctx, keepers := CreateTestInput(t, false, AvailableCapabilities)
	deposit := sdk.NewCoins(sdk.NewInt64Coin("denom", 100000))
	creator := keepers.Faucet.NewFundedRandomAccount(ctx, deposit...)

	_, _, err := keepers.ContractKeeper.Create(ctx, creator, nil, nil)
	require.Error(t, err, "nil WASM code is not allowed")
}

func TestCreateInvalidWasmCode(t *testing.T) {
	ctx, keepers := CreateTestInput(t, false, AvailableCapabilities)
	deposit := sdk.NewCoins(sdk.NewInt64Coin("denom", 100000))
	creator := keepers.Faucet.NewFundedRandomAccount(ctx, deposit...)

	_, _, err := keepers.ContractKeeper.Create(ctx, creator, []byte("potatoes"), nil)
	require.Error(t, err, "potatoes are not valid WASM code")
}

func TestCreateStoresInstantiatePermission(t *testing.T) {
	var (
		deposit                = sdk.NewCoins(sdk.NewInt64Coin("denom", 100000))
		myAddr  sdk.AccAddress = bytes.Repeat([]byte{1}, types.SDKAddrLen)
	)

	specs := map[string]struct {
		srcPermission types.AccessType
		expInstConf   types.AccessConfig
	}{
		"default": {
			srcPermission: types.DefaultParams().InstantiateDefaultPermission,
			expInstConf:   types.AllowEverybody,
		},
		"everybody": {
			srcPermission: types.AccessTypeEverybody,
			expInstConf:   types.AllowEverybody,
		},
		"nobody": {
			srcPermission: types.AccessTypeNobody,
			expInstConf:   types.AllowNobody,
		},
		"onlyAddress with matching address": {
			srcPermission: types.AccessTypeOnlyAddress,
			expInstConf:   types.AccessConfig{Permission: types.AccessTypeOnlyAddress, Address: myAddr.String()},
		},
	}
	for msg, spec := range specs {
		t.Run(msg, func(t *testing.T) {
			ctx, keepers := CreateTestInput(t, false, AvailableCapabilities)
			accKeeper, keeper, bankKeeper := keepers.AccountKeeper, keepers.ContractKeeper, keepers.BankKeeper
			keepers.WasmKeeper.SetParams(ctx, types.Params{
				CodeUploadAccess:             types.AllowEverybody,
				InstantiateDefaultPermission: spec.srcPermission,
			})
			fundAccounts(t, ctx, accKeeper, bankKeeper, myAddr, deposit)

			codeID, _, err := keeper.Create(ctx, myAddr, hackatomWasm, nil)
			require.NoError(t, err)

			codeInfo := keepers.WasmKeeper.GetCodeInfo(ctx, codeID)
			require.NotNil(t, codeInfo)
			assert.True(t, spec.expInstConf.Equals(codeInfo.InstantiateConfig), "got %#v", codeInfo.InstantiateConfig)
		})
	}
}

func TestCreateWithParamPermissions(t *testing.T) {
	ctx, keepers := CreateTestInput(t, false, AvailableCapabilities)
	deposit := sdk.NewCoins(sdk.NewInt64Coin("denom", 100000))
	creator := keepers.Faucet.NewFundedRandomAccount(ctx, deposit...)
	otherAddr := keepers.Faucet.NewFundedRandomAccount(ctx, deposit...)

	specs := map[string]struct {
		policy      AuthorizationPolicy
		chainUpload types.AccessConfig
		expError    *sdkerrors.Error
	}{
		"default": {
			policy:      DefaultAuthorizationPolicy{},
			chainUpload: types.DefaultUploadAccess,
		},
		"everybody": {
			policy:      DefaultAuthorizationPolicy{},
			chainUpload: types.AllowEverybody,
		},
		"nobody": {
			policy:      DefaultAuthorizationPolicy{},
			chainUpload: types.AllowNobody,
			expError:    sdkerrors.ErrUnauthorized,
		},
		"onlyAddress with matching address": {
			policy:      DefaultAuthorizationPolicy{},
			chainUpload: types.AccessTypeOnlyAddress.With(creator),
		},
		"onlyAddress with non matching address": {
			policy:      DefaultAuthorizationPolicy{},
			chainUpload: types.AccessTypeOnlyAddress.With(otherAddr),
			expError:    sdkerrors.ErrUnauthorized,
		},
		"gov: always allowed": {
			policy:      GovAuthorizationPolicy{},
			chainUpload: types.AllowNobody,
		},
	}
	for msg, spec := range specs {
		t.Run(msg, func(t *testing.T) {
			params := types.DefaultParams()
			params.CodeUploadAccess = spec.chainUpload
			keepers.WasmKeeper.SetParams(ctx, params)
			keeper := NewPermissionedKeeper(keepers.WasmKeeper, spec.policy)
			_, _, err := keeper.Create(ctx, creator, hackatomWasm, nil)
			require.True(t, spec.expError.Is(err), err)
			if spec.expError != nil {
				return
			}
		})
	}
}

// ensure that the user cannot set the code instantiate permission to something more permissive
// than the default
func TestEnforceValidPermissionsOnCreate(t *testing.T) {
	ctx, keepers := CreateTestInput(t, false, AvailableCapabilities)
	keeper := keepers.WasmKeeper
	contractKeeper := keepers.ContractKeeper

	deposit := sdk.NewCoins(sdk.NewInt64Coin("denom", 100000))
	creator := keepers.Faucet.NewFundedRandomAccount(ctx, deposit...)
	other := keepers.Faucet.NewFundedRandomAccount(ctx, deposit...)

	onlyCreator := types.AccessTypeOnlyAddress.With(creator)
	onlyOther := types.AccessTypeOnlyAddress.With(other)

	specs := map[string]struct {
		defaultPermssion    types.AccessType
		requestedPermission *types.AccessConfig
		// grantedPermission is set iff no error
		grantedPermission types.AccessConfig
		// expError is nil iff the request is allowed
		expError *sdkerrors.Error
	}{
		"override everybody": {
			defaultPermssion:    types.AccessTypeEverybody,
			requestedPermission: &onlyCreator,
			grantedPermission:   onlyCreator,
		},
		"default to everybody": {
			defaultPermssion:    types.AccessTypeEverybody,
			requestedPermission: nil,
			grantedPermission:   types.AccessConfig{Permission: types.AccessTypeEverybody},
		},
		"explicitly set everybody": {
			defaultPermssion:    types.AccessTypeEverybody,
			requestedPermission: &types.AccessConfig{Permission: types.AccessTypeEverybody},
			grantedPermission:   types.AccessConfig{Permission: types.AccessTypeEverybody},
		},
		"cannot override nobody": {
			defaultPermssion:    types.AccessTypeNobody,
			requestedPermission: &onlyCreator,
			expError:            sdkerrors.ErrUnauthorized,
		},
		"default to nobody": {
			defaultPermssion:    types.AccessTypeNobody,
			requestedPermission: nil,
			grantedPermission:   types.AccessConfig{Permission: types.AccessTypeNobody},
		},
		"only defaults to code creator": {
			defaultPermssion:    types.AccessTypeOnlyAddress,
			requestedPermission: nil,
			grantedPermission:   onlyCreator,
		},
		"can explicitly set to code creator": {
			defaultPermssion:    types.AccessTypeOnlyAddress,
			requestedPermission: &onlyCreator,
			grantedPermission:   onlyCreator,
		},
		"cannot override which address in only": {
			defaultPermssion:    types.AccessTypeOnlyAddress,
			requestedPermission: &onlyOther,
			expError:            sdkerrors.ErrUnauthorized,
		},
	}
	for msg, spec := range specs {
		t.Run(msg, func(t *testing.T) {
			params := types.DefaultParams()
			params.InstantiateDefaultPermission = spec.defaultPermssion
			keeper.SetParams(ctx, params)
			codeID, _, err := contractKeeper.Create(ctx, creator, hackatomWasm, spec.requestedPermission)
			require.True(t, spec.expError.Is(err), err)
			if spec.expError == nil {
				codeInfo := keeper.GetCodeInfo(ctx, codeID)
				require.Equal(t, codeInfo.InstantiateConfig, spec.grantedPermission)
			}
		})
	}
}

func TestCreateDuplicate(t *testing.T) {
	ctx, keepers := CreateTestInput(t, false, AvailableCapabilities)
	keeper := keepers.ContractKeeper

	deposit := sdk.NewCoins(sdk.NewInt64Coin("denom", 100000))
	creator := keepers.Faucet.NewFundedRandomAccount(ctx, deposit...)

	// create one copy
	contractID, _, err := keeper.Create(ctx, creator, hackatomWasm, nil)
	require.NoError(t, err)
	require.Equal(t, uint64(1), contractID)

	// create second copy
	duplicateID, _, err := keeper.Create(ctx, creator, hackatomWasm, nil)
	require.NoError(t, err)
	require.Equal(t, uint64(2), duplicateID)

	// and verify both content is proper
	storedCode, err := keepers.WasmKeeper.GetByteCode(ctx, contractID)
	require.NoError(t, err)
	require.Equal(t, hackatomWasm, storedCode)
	storedCode, err = keepers.WasmKeeper.GetByteCode(ctx, duplicateID)
	require.NoError(t, err)
	require.Equal(t, hackatomWasm, storedCode)
}

func TestCreateWithSimulation(t *testing.T) {
	ctx, keepers := CreateTestInput(t, false, AvailableCapabilities)

	ctx = ctx.WithBlockHeader(tmproto.Header{Height: 1}).
		WithGasMeter(stypes.NewInfiniteGasMeter())

	deposit := sdk.NewCoins(sdk.NewInt64Coin("denom", 100000))
	creator := keepers.Faucet.NewFundedRandomAccount(ctx, deposit...)

	// create this once in simulation mode
	contractID, _, err := keepers.ContractKeeper.Create(ctx, creator, hackatomWasm, nil)
	require.NoError(t, err)
	require.Equal(t, uint64(1), contractID)

	// then try to create it in non-simulation mode (should not fail)
	ctx, keepers = CreateTestInput(t, false, AvailableCapabilities)
	ctx = ctx.WithGasMeter(sdk.NewGasMeter(10_000_000))
	creator = keepers.Faucet.NewFundedRandomAccount(ctx, deposit...)
	contractID, _, err = keepers.ContractKeeper.Create(ctx, creator, hackatomWasm, nil)

	require.NoError(t, err)
	require.Equal(t, uint64(1), contractID)

	// and verify content
	code, err := keepers.WasmKeeper.GetByteCode(ctx, contractID)
	require.NoError(t, err)
	require.Equal(t, code, hackatomWasm)
}

func TestIsSimulationMode(t *testing.T) {
	specs := map[string]struct {
		ctx sdk.Context
		exp bool
	}{
		"genesis block": {
			ctx: sdk.Context{}.WithBlockHeader(tmproto.Header{}).WithGasMeter(stypes.NewInfiniteGasMeter()),
			exp: false,
		},
		"any regular block": {
			ctx: sdk.Context{}.WithBlockHeader(tmproto.Header{Height: 1}).WithGasMeter(stypes.NewGasMeter(10000000)),
			exp: false,
		},
		"simulation": {
			ctx: sdk.Context{}.WithBlockHeader(tmproto.Header{Height: 1}).WithGasMeter(stypes.NewInfiniteGasMeter()),
			exp: true,
		},
	}
	for msg := range specs {
		t.Run(msg, func(t *testing.T) {
			// assert.Equal(t, spec.exp, isSimulationMode(spec.ctx))
		})
	}
}

func TestCreateWithGzippedPayload(t *testing.T) {
	ctx, keepers := CreateTestInput(t, false, AvailableCapabilities)
	keeper := keepers.ContractKeeper

	deposit := sdk.NewCoins(sdk.NewInt64Coin("denom", 100000))
	creator := keepers.Faucet.NewFundedRandomAccount(ctx, deposit...)

	wasmCode, err := os.ReadFile("./testdata/hackatom.wasm.gzip")
	require.NoError(t, err, "reading gzipped WASM code")

	contractID, _, err := keeper.Create(ctx, creator, wasmCode, nil)
	require.NoError(t, err)
	require.Equal(t, uint64(1), contractID)
	// and verify content
	storedCode, err := keepers.WasmKeeper.GetByteCode(ctx, contractID)
	require.NoError(t, err)
	require.Equal(t, hackatomWasm, storedCode)
}

func TestCreateWithBrokenGzippedPayload(t *testing.T) {
	ctx, keepers := CreateTestInput(t, false, AvailableCapabilities)
	keeper := keepers.ContractKeeper

	deposit := sdk.NewCoins(sdk.NewInt64Coin("denom", 100000))
	creator := keepers.Faucet.NewFundedRandomAccount(ctx, deposit...)

	wasmCode, err := os.ReadFile("./testdata/broken_crc.gzip")
	require.NoError(t, err, "reading gzipped WASM code")

	gm := sdk.NewInfiniteGasMeter()
	codeID, checksum, err := keeper.Create(ctx.WithGasMeter(gm), creator, wasmCode, nil)
	require.Error(t, err)
	assert.Empty(t, codeID)
	assert.Empty(t, checksum)
	assert.GreaterOrEqual(t, gm.GasConsumed(), sdk.Gas(121384)) // 809232 * 0.15 (default uncompress costs) = 121384
}

func TestInstantiate(t *testing.T) {
	ctx, keepers := CreateTestInput(t, false, AvailableCapabilities)

	deposit := sdk.NewCoins(sdk.NewInt64Coin("denom", 100000))
	creator := sdk.AccAddress(bytes.Repeat([]byte{1}, address.Len))
	keepers.Faucet.Fund(ctx, creator, deposit...)
	example := StoreHackatomExampleContract(t, ctx, keepers)

	initMsg := HackatomExampleInitMsg{
		Verifier:    RandomAccountAddress(t),
		Beneficiary: RandomAccountAddress(t),
	}
	initMsgBz, err := json.Marshal(initMsg)
	require.NoError(t, err)

	gasBefore := ctx.GasMeter().GasConsumed()

	em := sdk.NewEventManager()
	// create with no balance is also legal
	gotContractAddr, _, err := keepers.ContractKeeper.Instantiate(ctx.WithEventManager(em), example.CodeID, creator, nil, initMsgBz, "demo contract 1", nil)
	require.NoError(t, err)
	require.Equal(t, "cosmos14hj2tavq8fpesdwxxcu44rty3hh90vhujrvcmstl4zr3txmfvw9s4hmalr", gotContractAddr.String())

	gasAfter := ctx.GasMeter().GasConsumed()
	if types.EnableGasVerification {
		require.Equal(t, uint64(0x1b5bc), gasAfter-gasBefore)
	}

	// ensure it is stored properly
	info := keepers.WasmKeeper.GetContractInfo(ctx, gotContractAddr)
	require.NotNil(t, info)
	assert.Equal(t, creator.String(), info.Creator)
	assert.Equal(t, example.CodeID, info.CodeID)
	assert.Equal(t, "demo contract 1", info.Label)

	exp := []types.ContractCodeHistoryEntry{{
		Operation: types.ContractCodeHistoryOperationTypeInit,
		CodeID:    example.CodeID,
		Updated:   types.NewAbsoluteTxPosition(ctx),
		Msg:       initMsgBz,
	}}
	assert.Equal(t, exp, keepers.WasmKeeper.GetContractHistory(ctx, gotContractAddr))

	// and events emitted
	expEvt := sdk.Events{
		sdk.NewEvent("instantiate",
			sdk.NewAttribute("_contract_address", gotContractAddr.String()), sdk.NewAttribute("code_id", "1")),
		sdk.NewEvent("wasm",
			sdk.NewAttribute("_contract_address", gotContractAddr.String()), sdk.NewAttribute("Let the", "hacking begin")),
	}
	assert.Equal(t, expEvt, em.Events())
}

func TestInstantiateWithDeposit(t *testing.T) {
	var (
		bob  = bytes.Repeat([]byte{1}, types.SDKAddrLen)
		fred = bytes.Repeat([]byte{2}, types.SDKAddrLen)

		deposit = sdk.NewCoins(sdk.NewInt64Coin("denom", 100))
		initMsg = mustMarshal(t, HackatomExampleInitMsg{Verifier: fred, Beneficiary: bob})
	)

	specs := map[string]struct {
		srcActor sdk.AccAddress
		expError bool
		fundAddr bool
	}{
		"address with funds": {
			srcActor: bob,
			fundAddr: true,
		},
		"address without funds": {
			srcActor: bob,
			expError: true,
		},
		"blocked address": {
			srcActor: authtypes.NewModuleAddress(authtypes.FeeCollectorName),
			fundAddr: true,
			expError: false,
		},
	}
	for msg, spec := range specs {
		t.Run(msg, func(t *testing.T) {
			ctx, keepers := CreateTestInput(t, false, AvailableCapabilities)
			accKeeper, bankKeeper, keeper := keepers.AccountKeeper, keepers.BankKeeper, keepers.ContractKeeper

			if spec.fundAddr {
				fundAccounts(t, ctx, accKeeper, bankKeeper, spec.srcActor, sdk.NewCoins(sdk.NewInt64Coin("denom", 200)))
			}
			contractID, _, err := keeper.Create(ctx, spec.srcActor, hackatomWasm, nil)
			require.NoError(t, err)

			// when
			addr, _, err := keepers.ContractKeeper.Instantiate(ctx, contractID, spec.srcActor, nil, initMsg, "my label", deposit)
			// then
			if spec.expError {
				require.Error(t, err)
				return
			}
			require.NoError(t, err)
			balances := bankKeeper.GetAllBalances(ctx, addr)
			assert.Equal(t, deposit, balances)
		})
	}
}

func TestInstantiateWithPermissions(t *testing.T) {
	var (
		deposit   = sdk.NewCoins(sdk.NewInt64Coin("denom", 100000))
		myAddr    = bytes.Repeat([]byte{1}, types.SDKAddrLen)
		otherAddr = bytes.Repeat([]byte{2}, types.SDKAddrLen)
		anyAddr   = bytes.Repeat([]byte{3}, types.SDKAddrLen)
	)

	initMsg := HackatomExampleInitMsg{
		Verifier:    anyAddr,
		Beneficiary: anyAddr,
	}
	initMsgBz, err := json.Marshal(initMsg)
	require.NoError(t, err)

	specs := map[string]struct {
		srcPermission types.AccessConfig
		srcActor      sdk.AccAddress
		expError      *sdkerrors.Error
	}{
		"default": {
			srcPermission: types.DefaultUploadAccess,
			srcActor:      anyAddr,
		},
		"everybody": {
			srcPermission: types.AllowEverybody,
			srcActor:      anyAddr,
		},
		"nobody": {
			srcPermission: types.AllowNobody,
			srcActor:      myAddr,
			expError:      sdkerrors.ErrUnauthorized,
		},
		"onlyAddress with matching address": {
			srcPermission: types.AccessTypeOnlyAddress.With(myAddr),
			srcActor:      myAddr,
		},
		"onlyAddress with non matching address": {
			srcActor:      myAddr,
			srcPermission: types.AccessTypeOnlyAddress.With(otherAddr),
			expError:      sdkerrors.ErrUnauthorized,
		},
	}
	for msg, spec := range specs {
		t.Run(msg, func(t *testing.T) {
			ctx, keepers := CreateTestInput(t, false, AvailableCapabilities)
			accKeeper, bankKeeper, keeper := keepers.AccountKeeper, keepers.BankKeeper, keepers.ContractKeeper
			if spec.srcActor != nil {
				fundAccounts(t, ctx, accKeeper, bankKeeper, spec.srcActor, deposit)
			}

			contractID, _, err := keeper.Create(ctx, myAddr, hackatomWasm, &spec.srcPermission)
			require.NoError(t, err)

			_, _, err = keepers.ContractKeeper.Instantiate(ctx, contractID, spec.srcActor, nil, initMsgBz, "demo contract 1", nil)
			assert.True(t, spec.expError.Is(err), "got %+v", err)
		})
	}
}

func TestInstantiateWithAccounts(t *testing.T) {
	parentCtx, keepers := CreateTestInput(t, false, AvailableCapabilities)
	example := StoreHackatomExampleContract(t, parentCtx, keepers)
	require.Equal(t, uint64(1), example.CodeID)
	initMsg := mustMarshal(t, HackatomExampleInitMsg{Verifier: RandomAccountAddress(t), Beneficiary: RandomAccountAddress(t)})

	senderAddr := DeterministicAccountAddress(t, 1)
	keepers.Faucet.Fund(parentCtx, senderAddr, sdk.NewInt64Coin("denom", 100000000))
	mySalt := []byte(`my salt`)
	contractAddr := BuildContractAddressPredictable(example.Checksum, senderAddr, mySalt, []byte{})

	lastAccountNumber := keepers.AccountKeeper.GetAccount(parentCtx, senderAddr).GetAccountNumber()

	specs := map[string]struct {
		option      Option
		account     authtypes.AccountI
		initBalance sdk.Coin
		deposit     sdk.Coins
		expErr      error
		expAccount  authtypes.AccountI
		expBalance  sdk.Coins
	}{
		"unused BaseAccount exists": {
			account:     authtypes.NewBaseAccount(contractAddr, nil, 0, 0),
			initBalance: sdk.NewInt64Coin("denom", 100000000),
			expAccount:  authtypes.NewBaseAccount(contractAddr, nil, lastAccountNumber+1, 0), // +1 for next seq
			expBalance:  sdk.NewCoins(sdk.NewInt64Coin("denom", 100000000)),
		},
		"BaseAccount with sequence exists": {
			account: authtypes.NewBaseAccount(contractAddr, nil, 0, 1),
			expErr:  types.ErrAccountExists,
		},
		"BaseAccount with pubkey exists": {
			account: authtypes.NewBaseAccount(contractAddr, &ed25519.PubKey{}, 0, 0),
			expErr:  types.ErrAccountExists,
		},
		"no account existed": {
			expAccount: authtypes.NewBaseAccount(contractAddr, nil, lastAccountNumber+1, 0), // +1 for next seq,
			expBalance: sdk.NewCoins(),
		},
		"no account existed before create with deposit": {
			expAccount: authtypes.NewBaseAccount(contractAddr, nil, lastAccountNumber+1, 0), // +1 for next seq
			deposit:    sdk.NewCoins(sdk.NewCoin("denom", sdk.NewInt(1_000))),
			expBalance: sdk.NewCoins(sdk.NewCoin("denom", sdk.NewInt(1_000))),
		},
		"prunable DelayedVestingAccount gets overwritten": {
			account: vestingtypes.NewDelayedVestingAccount(
				authtypes.NewBaseAccount(contractAddr, nil, 0, 0),
				sdk.NewCoins(sdk.NewCoin("denom", sdk.NewInt(1_000))), time.Now().Add(30*time.Hour).Unix()),
			initBalance: sdk.NewCoin("denom", sdk.NewInt(1_000)),
			deposit:     sdk.NewCoins(sdk.NewCoin("denom", sdk.NewInt(1))),
			expAccount:  authtypes.NewBaseAccount(contractAddr, nil, lastAccountNumber+2, 0), // +1 for next seq, +1 for spec.account created
			expBalance:  sdk.NewCoins(sdk.NewCoin("denom", sdk.NewInt(1))),
		},
		"prunable ContinuousVestingAccount gets overwritten": {
			account: vestingtypes.NewContinuousVestingAccount(
				authtypes.NewBaseAccount(contractAddr, nil, 0, 0),
				sdk.NewCoins(sdk.NewCoin("denom", sdk.NewInt(1_000))), time.Now().Add(time.Hour).Unix(), time.Now().Add(2*time.Hour).Unix()),
			initBalance: sdk.NewCoin("denom", sdk.NewInt(1_000)),
			deposit:     sdk.NewCoins(sdk.NewCoin("denom", sdk.NewInt(1))),
			expAccount:  authtypes.NewBaseAccount(contractAddr, nil, lastAccountNumber+2, 0), // +1 for next seq, +1 for spec.account created
			expBalance:  sdk.NewCoins(sdk.NewCoin("denom", sdk.NewInt(1))),
		},
		"prunable account without balance gets overwritten": {
			account: vestingtypes.NewContinuousVestingAccount(
				authtypes.NewBaseAccount(contractAddr, nil, 0, 0),
				sdk.NewCoins(sdk.NewCoin("denom", sdk.NewInt(0))), time.Now().Add(time.Hour).Unix(), time.Now().Add(2*time.Hour).Unix()),
			expAccount: authtypes.NewBaseAccount(contractAddr, nil, lastAccountNumber+2, 0), // +1 for next seq, +1 for spec.account created
			expBalance: sdk.NewCoins(),
		},
		"unknown account type is rejected with error": {
			account: authtypes.NewModuleAccount(
				authtypes.NewBaseAccount(contractAddr, nil, 0, 0),
				"testing",
			),
			initBalance: sdk.NewCoin("denom", sdk.NewInt(1_000)),
			expErr:      types.ErrAccountExists,
		},
		"with option used to set non default type to accept list": {
			option: WithAcceptedAccountTypesOnContractInstantiation(&vestingtypes.DelayedVestingAccount{}),
			account: vestingtypes.NewDelayedVestingAccount(
				authtypes.NewBaseAccount(contractAddr, nil, 0, 0),
				sdk.NewCoins(sdk.NewCoin("denom", sdk.NewInt(1_000))), time.Now().Add(30*time.Hour).Unix()),
			initBalance: sdk.NewCoin("denom", sdk.NewInt(1_000)),
			deposit:     sdk.NewCoins(sdk.NewCoin("denom", sdk.NewInt(1))),
			expAccount: vestingtypes.NewDelayedVestingAccount(authtypes.NewBaseAccount(contractAddr, nil, lastAccountNumber+1, 0),
				sdk.NewCoins(sdk.NewCoin("denom", sdk.NewInt(1_000))), time.Now().Add(30*time.Hour).Unix()),
			expBalance: sdk.NewCoins(sdk.NewCoin("denom", sdk.NewInt(1_001))),
		},
		"pruning account fails": {
			option: WithAccountPruner(wasmtesting.AccountPrunerMock{CleanupExistingAccountFn: func(ctx sdk.Context, existingAccount authtypes.AccountI) (handled bool, err error) {
				return false, types.ErrUnsupportedForContract.Wrap("testing")
			}}),
			account: vestingtypes.NewDelayedVestingAccount(
				authtypes.NewBaseAccount(contractAddr, nil, 0, 0),
				sdk.NewCoins(sdk.NewCoin("denom", sdk.NewInt(1_000))), time.Now().Add(30*time.Hour).Unix()),
			expErr: types.ErrUnsupportedForContract,
		},
	}
	for name, spec := range specs {
		t.Run(name, func(t *testing.T) {
			ctx, _ := parentCtx.CacheContext()
			if spec.account != nil {
				keepers.AccountKeeper.SetAccount(ctx, keepers.AccountKeeper.NewAccount(ctx, spec.account))
			}
			if !spec.initBalance.IsNil() {
				keepers.Faucet.Fund(ctx, spec.account.GetAddress(), spec.initBalance)
			}
			if spec.option != nil {
				spec.option.apply(keepers.WasmKeeper)
			}
			defer func() {
				if spec.option != nil { // reset
					WithAcceptedAccountTypesOnContractInstantiation(&authtypes.BaseAccount{}).apply(keepers.WasmKeeper)
					WithAccountPruner(NewVestingCoinBurner(keepers.BankKeeper)).apply(keepers.WasmKeeper)
				}
			}()
			// when
			gotAddr, _, gotErr := keepers.ContractKeeper.Instantiate2(ctx, 1, senderAddr, nil, initMsg, myLabel, spec.deposit, mySalt, false)
			if spec.expErr != nil {
				assert.ErrorIs(t, gotErr, spec.expErr)
				return
			}
			require.NoError(t, gotErr)
			assert.Equal(t, contractAddr, gotAddr)
			// and
			gotAcc := keepers.AccountKeeper.GetAccount(ctx, contractAddr)
			assert.Equal(t, spec.expAccount, gotAcc)
			// and
			gotBalance := keepers.BankKeeper.GetAllBalances(ctx, contractAddr)
			assert.Equal(t, spec.expBalance, gotBalance)
		})
	}
}

func TestInstantiateWithNonExistingCodeID(t *testing.T) {
	ctx, keepers := CreateTestInput(t, false, AvailableCapabilities)

	deposit := sdk.NewCoins(sdk.NewInt64Coin("denom", 100000))
	creator := keepers.Faucet.NewFundedRandomAccount(ctx, deposit...)

	initMsg := HackatomExampleInitMsg{}
	initMsgBz, err := json.Marshal(initMsg)
	require.NoError(t, err)

	const nonExistingCodeID = 9999
	addr, _, err := keepers.ContractKeeper.Instantiate(ctx, nonExistingCodeID, creator, nil, initMsgBz, "demo contract 2", nil)
	require.True(t, types.ErrNotFound.Is(err), err)
	require.Nil(t, addr)
}

func TestInstantiateWithContractDataResponse(t *testing.T) {
	ctx, keepers := CreateTestInput(t, false, AvailableCapabilities)

	wasmerMock := &wasmtesting.MockWasmer{
		InstantiateFn: func(codeID wasmvm.Checksum, env wasmvmtypes.Env, info wasmvmtypes.MessageInfo, initMsg []byte, store wasmvm.KVStore, goapi wasmvm.GoAPI, querier wasmvm.Querier, gasMeter wasmvm.GasMeter, gasLimit uint64, deserCost wasmvmtypes.UFraction) (*wasmvmtypes.Response, uint64, error) {
			return &wasmvmtypes.Response{Data: []byte("my-response-data")}, 0, nil
		},
		AnalyzeCodeFn: wasmtesting.WithoutIBCAnalyzeFn,
		CreateFn:      wasmtesting.NoOpCreateFn,
	}

	example := StoreRandomContract(t, ctx, keepers, wasmerMock)
	_, data, err := keepers.ContractKeeper.Instantiate(ctx, example.CodeID, example.CreatorAddr, nil, nil, "test", nil)
	require.NoError(t, err)
	assert.Equal(t, []byte("my-response-data"), data)
}

func TestInstantiateWithContractFactoryChildQueriesParent(t *testing.T) {
	// Scenario:
	// 	given a factory contract stored
	// 	when instantiated, the contract creates a new child contract instance
	// 	     and the child contracts queries the senders ContractInfo on instantiation
	//	then the factory contract's ContractInfo should be returned to the child contract
	//
	// see also: https://github.com/CosmWasm/wasmd/issues/896
	ctx, keepers := CreateTestInput(t, false, AvailableCapabilities)
	keeper := keepers.WasmKeeper

	var instantiationCount int
	callbacks := make([]func(codeID wasmvm.Checksum, env wasmvmtypes.Env, info wasmvmtypes.MessageInfo, initMsg []byte, store wasmvm.KVStore, goapi wasmvm.GoAPI, querier wasmvm.Querier, gasMeter wasmvm.GasMeter, gasLimit uint64, deserCost wasmvmtypes.UFraction) (*wasmvmtypes.Response, uint64, error), 2)
	wasmerMock := &wasmtesting.MockWasmer{
		// dispatch instantiation calls to callbacks
		InstantiateFn: func(codeID wasmvm.Checksum, env wasmvmtypes.Env, info wasmvmtypes.MessageInfo, initMsg []byte, store wasmvm.KVStore, goapi wasmvm.GoAPI, querier wasmvm.Querier, gasMeter wasmvm.GasMeter, gasLimit uint64, deserCost wasmvmtypes.UFraction) (*wasmvmtypes.Response, uint64, error) {
			require.Greater(t, len(callbacks), instantiationCount, "unexpected call to instantiation")
			do := callbacks[instantiationCount]
			instantiationCount++
			return do(codeID, env, info, initMsg, store, goapi, querier, gasMeter, gasLimit, deserCost)
		},
		AnalyzeCodeFn: wasmtesting.WithoutIBCAnalyzeFn,
		CreateFn:      wasmtesting.NoOpCreateFn,
	}

	// overwrite wasmvm in router
	router := baseapp.NewMsgServiceRouter()
	router.SetInterfaceRegistry(keepers.EncodingConfig.InterfaceRegistry)
	types.RegisterMsgServer(router, NewMsgServerImpl(NewDefaultPermissionKeeper(keeper)))
	keeper.messenger = NewDefaultMessageHandler(router, nil, nil, nil, keepers.EncodingConfig.Marshaler, nil)
	// overwrite wasmvm in response handler
	keeper.wasmVMResponseHandler = NewDefaultWasmVMContractResponseHandler(NewMessageDispatcher(keeper.messenger, keeper))

	example := StoreRandomContract(t, ctx, keepers, wasmerMock)
	// factory contract
	callbacks[0] = func(codeID wasmvm.Checksum, env wasmvmtypes.Env, info wasmvmtypes.MessageInfo, initMsg []byte, store wasmvm.KVStore, goapi wasmvm.GoAPI, querier wasmvm.Querier, gasMeter wasmvm.GasMeter, gasLimit uint64, deserCost wasmvmtypes.UFraction) (*wasmvmtypes.Response, uint64, error) {
		t.Log("called factory")
		return &wasmvmtypes.Response{Data: []byte("parent"), Messages: []wasmvmtypes.SubMsg{
			{
				ID: 1, ReplyOn: wasmvmtypes.ReplyNever,
				Msg: wasmvmtypes.CosmosMsg{
					Wasm: &wasmvmtypes.WasmMsg{
						Instantiate: &wasmvmtypes.InstantiateMsg{CodeID: example.CodeID, Msg: []byte(`{}`), Label: "child"},
					},
				},
			},
		}}, 0, nil
	}

	// child contract
	var capturedSenderAddr string
	var capturedCodeInfo []byte
	callbacks[1] = func(codeID wasmvm.Checksum, env wasmvmtypes.Env, info wasmvmtypes.MessageInfo, initMsg []byte, store wasmvm.KVStore, goapi wasmvm.GoAPI, querier wasmvm.Querier, gasMeter wasmvm.GasMeter, gasLimit uint64, deserCost wasmvmtypes.UFraction) (*wasmvmtypes.Response, uint64, error) {
		t.Log("called child")
		capturedSenderAddr = info.Sender
		var err error
		capturedCodeInfo, err = querier.Query(wasmvmtypes.QueryRequest{
			Wasm: &wasmvmtypes.WasmQuery{
				ContractInfo: &wasmvmtypes.ContractInfoQuery{ContractAddr: info.Sender},
			},
		}, gasLimit)
		require.NoError(t, err)
		return &wasmvmtypes.Response{Data: []byte("child")}, 0, nil
	}

	// when
	parentAddr, data, err := keepers.ContractKeeper.Instantiate(ctx, example.CodeID, example.CreatorAddr, nil, nil, "test", nil)

	// then
	require.NoError(t, err)
	assert.Equal(t, []byte("parent"), data)
	require.Equal(t, parentAddr.String(), capturedSenderAddr)
	expCodeInfo := fmt.Sprintf(`{"code_id":%d,"creator":%q,"pinned":false}`, example.CodeID, example.CreatorAddr.String())
	assert.JSONEq(t, expCodeInfo, string(capturedCodeInfo))
}

func TestExecute(t *testing.T) {
	ctx, keepers := CreateTestInput(t, false, AvailableCapabilities)
	accKeeper, keeper, bankKeeper := keepers.AccountKeeper, keepers.ContractKeeper, keepers.BankKeeper

	deposit := sdk.NewCoins(sdk.NewInt64Coin("denom", 100000))
	topUp := sdk.NewCoins(sdk.NewInt64Coin("denom", 5000))
	creator := DeterministicAccountAddress(t, 1)
	keepers.Faucet.Fund(ctx, creator, deposit.Add(deposit...)...)
	fred := keepers.Faucet.NewFundedRandomAccount(ctx, topUp...)
	bob := RandomAccountAddress(t)

	contractID, _, err := keeper.Create(ctx, creator, hackatomWasm, nil)
	require.NoError(t, err)

	initMsg := HackatomExampleInitMsg{
		Verifier:    fred,
		Beneficiary: bob,
	}
	initMsgBz, err := json.Marshal(initMsg)
	require.NoError(t, err)

	addr, _, err := keepers.ContractKeeper.Instantiate(ctx, contractID, creator, nil, initMsgBz, "demo contract 3", deposit)
	require.NoError(t, err)
	require.Equal(t, "cosmos14hj2tavq8fpesdwxxcu44rty3hh90vhujrvcmstl4zr3txmfvw9s4hmalr", addr.String())

	// ensure bob doesn't exist
	bobAcct := accKeeper.GetAccount(ctx, bob)
	require.Nil(t, bobAcct)

	// ensure funder has reduced balance
	creatorAcct := accKeeper.GetAccount(ctx, creator)
	require.NotNil(t, creatorAcct)
	// we started at 2*deposit, should have spent one above
	assert.Equal(t, deposit, bankKeeper.GetAllBalances(ctx, creatorAcct.GetAddress()))

	// ensure contract has updated balance
	contractAcct := accKeeper.GetAccount(ctx, addr)
	require.NotNil(t, contractAcct)
	assert.Equal(t, deposit, bankKeeper.GetAllBalances(ctx, contractAcct.GetAddress()))

	// unauthorized - trialCtx so we don't change state
	trialCtx := ctx.WithMultiStore(ctx.MultiStore().CacheWrap().(sdk.MultiStore))
	_, err = keepers.ContractKeeper.Execute(trialCtx, addr, creator, []byte(`{"release":{}}`), nil)
	require.Error(t, err)
	require.True(t, errors.Is(err, types.ErrExecuteFailed))
	require.Equal(t, "Unauthorized: execute wasm contract failed", err.Error())

	// verifier can execute, and get proper gas amount
	start := time.Now()
	gasBefore := ctx.GasMeter().GasConsumed()
	em := sdk.NewEventManager()
	// when
	res, err := keepers.ContractKeeper.Execute(ctx.WithEventManager(em), addr, fred, []byte(`{"release":{}}`), topUp)
	diff := time.Since(start)
	require.NoError(t, err)
	require.NotNil(t, res)

	// make sure gas is properly deducted from ctx
	gasAfter := ctx.GasMeter().GasConsumed()
	if types.EnableGasVerification {
		require.Equal(t, uint64(0x1a250), gasAfter-gasBefore)
	}
	// ensure bob now exists and got both payments released
	bobAcct = accKeeper.GetAccount(ctx, bob)
	require.NotNil(t, bobAcct)
	balance := bankKeeper.GetAllBalances(ctx, bobAcct.GetAddress())
	assert.Equal(t, deposit.Add(topUp...), balance)

	// ensure contract has updated balance
	contractAcct = accKeeper.GetAccount(ctx, addr)
	require.NotNil(t, contractAcct)
	assert.Equal(t, sdk.Coins{}, bankKeeper.GetAllBalances(ctx, contractAcct.GetAddress()))

	// and events emitted
	require.Len(t, em.Events(), 9)
	expEvt := sdk.NewEvent("execute",
		sdk.NewAttribute("_contract_address", addr.String()))
	assert.Equal(t, expEvt, em.Events()[3], prettyEvents(t, em.Events()))

	t.Logf("Duration: %v (%d gas)\n", diff, gasAfter-gasBefore)
}

func TestExecuteWithDeposit(t *testing.T) {
	var (
		bob         = bytes.Repeat([]byte{1}, types.SDKAddrLen)
		fred        = bytes.Repeat([]byte{2}, types.SDKAddrLen)
		blockedAddr = authtypes.NewModuleAddress(distributiontypes.ModuleName)
		deposit     = sdk.NewCoins(sdk.NewInt64Coin("denom", 100))
	)

	specs := map[string]struct {
		srcActor      sdk.AccAddress
		beneficiary   sdk.AccAddress
		newBankParams *banktypes.Params
		expError      bool
		fundAddr      bool
	}{
		"actor with funds": {
			srcActor:    bob,
			fundAddr:    true,
			beneficiary: fred,
		},
		"actor without funds": {
			srcActor:    bob,
			beneficiary: fred,
			expError:    true,
		},
		"blocked address as actor": {
			srcActor:    blockedAddr,
			fundAddr:    true,
			beneficiary: fred,
			expError:    false,
		},
		"coin transfer with all transfers disabled": {
			srcActor:      bob,
			fundAddr:      true,
			beneficiary:   fred,
			newBankParams: &banktypes.Params{DefaultSendEnabled: false},
			expError:      true,
		},
		"coin transfer with transfer denom disabled": {
			srcActor:    bob,
			fundAddr:    true,
			beneficiary: fred,
			newBankParams: &banktypes.Params{
				DefaultSendEnabled: true,
				SendEnabled:        []*banktypes.SendEnabled{{Denom: "denom", Enabled: false}},
			},
			expError: true,
		},
		"blocked address as beneficiary": {
			srcActor:    bob,
			fundAddr:    true,
			beneficiary: blockedAddr,
			expError:    true,
		},
	}
	for msg, spec := range specs {
		t.Run(msg, func(t *testing.T) {
			ctx, keepers := CreateTestInput(t, false, AvailableCapabilities)
			accKeeper, bankKeeper, keeper := keepers.AccountKeeper, keepers.BankKeeper, keepers.ContractKeeper
			if spec.newBankParams != nil {
				bankKeeper.SetParams(ctx, *spec.newBankParams)
			}
			if spec.fundAddr {
				fundAccounts(t, ctx, accKeeper, bankKeeper, spec.srcActor, sdk.NewCoins(sdk.NewInt64Coin("denom", 200)))
			}
			codeID, _, err := keeper.Create(ctx, spec.srcActor, hackatomWasm, nil)
			require.NoError(t, err)

			initMsg := HackatomExampleInitMsg{Verifier: spec.srcActor, Beneficiary: spec.beneficiary}
			initMsgBz, err := json.Marshal(initMsg)
			require.NoError(t, err)

			contractAddr, _, err := keepers.ContractKeeper.Instantiate(ctx, codeID, spec.srcActor, nil, initMsgBz, "my label", nil)
			require.NoError(t, err)

			// when
			_, err = keepers.ContractKeeper.Execute(ctx, contractAddr, spec.srcActor, []byte(`{"release":{}}`), deposit)

			// then
			if spec.expError {
				require.Error(t, err)
				return
			}
			require.NoError(t, err)
			balances := bankKeeper.GetAllBalances(ctx, spec.beneficiary)
			assert.Equal(t, deposit, balances)
		})
	}
}

func TestExecuteWithNonExistingAddress(t *testing.T) {
	ctx, keepers := CreateTestInput(t, false, AvailableCapabilities)
	keeper := keepers.ContractKeeper

	deposit := sdk.NewCoins(sdk.NewInt64Coin("denom", 100000))
	creator := DeterministicAccountAddress(t, 1)
	keepers.Faucet.Fund(ctx, creator, deposit.Add(deposit...)...)

	// unauthorized - trialCtx so we don't change state
	nonExistingAddress := RandomAccountAddress(t)
	_, err := keeper.Execute(ctx, nonExistingAddress, creator, []byte(`{}`), nil)
	require.True(t, types.ErrNotFound.Is(err), err)
}

func TestExecuteWithPanic(t *testing.T) {
	ctx, keepers := CreateTestInput(t, false, AvailableCapabilities)
	keeper := keepers.ContractKeeper

	deposit := sdk.NewCoins(sdk.NewInt64Coin("denom", 100000))
	topUp := sdk.NewCoins(sdk.NewInt64Coin("denom", 5000))
	creator := DeterministicAccountAddress(t, 1)
	keepers.Faucet.Fund(ctx, creator, deposit.Add(deposit...)...)
	fred := keepers.Faucet.NewFundedRandomAccount(ctx, topUp...)

	contractID, _, err := keeper.Create(ctx, creator, hackatomWasm, nil)
	require.NoError(t, err)

	_, bob := keyPubAddr()
	initMsg := HackatomExampleInitMsg{
		Verifier:    fred,
		Beneficiary: bob,
	}
	initMsgBz, err := json.Marshal(initMsg)
	require.NoError(t, err)

	addr, _, err := keepers.ContractKeeper.Instantiate(ctx, contractID, creator, nil, initMsgBz, "demo contract 4", deposit)
	require.NoError(t, err)

	// let's make sure we get a reasonable error, no panic/crash
	_, err = keepers.ContractKeeper.Execute(ctx, addr, fred, []byte(`{"panic":{}}`), topUp)
	require.Error(t, err)
	require.True(t, errors.Is(err, types.ErrExecuteFailed))
	// test with contains as "Display" implementation of the Wasmer "RuntimeError" is different for Mac and Linux
	assert.Contains(t, err.Error(), "Error calling the VM: Error executing Wasm: Wasmer runtime error: RuntimeError: Aborted: panicked at 'This page intentionally faulted', src/contract.rs:169:5: execute wasm contract failed")
}

func TestExecuteWithCpuLoop(t *testing.T) {
	ctx, keepers := CreateTestInput(t, false, AvailableCapabilities)
	keeper := keepers.ContractKeeper

	deposit := sdk.NewCoins(sdk.NewInt64Coin("denom", 100000))
	topUp := sdk.NewCoins(sdk.NewInt64Coin("denom", 5000))
	creator := DeterministicAccountAddress(t, 1)
	keepers.Faucet.Fund(ctx, creator, deposit.Add(deposit...)...)
	fred := keepers.Faucet.NewFundedRandomAccount(ctx, topUp...)

	contractID, _, err := keeper.Create(ctx, creator, hackatomWasm, nil)
	require.NoError(t, err)

	_, bob := keyPubAddr()
	initMsg := HackatomExampleInitMsg{
		Verifier:    fred,
		Beneficiary: bob,
	}
	initMsgBz, err := json.Marshal(initMsg)
	require.NoError(t, err)

	addr, _, err := keepers.ContractKeeper.Instantiate(ctx, contractID, creator, nil, initMsgBz, "demo contract 5", deposit)
	require.NoError(t, err)

	// make sure we set a limit before calling
	var gasLimit uint64 = 400_000
	ctx = ctx.WithGasMeter(sdk.NewGasMeter(gasLimit))
	require.Equal(t, uint64(0), ctx.GasMeter().GasConsumed())

	// ensure we get an out of gas panic
	defer func() {
		r := recover()
		require.NotNil(t, r)
		_, ok := r.(sdk.ErrorOutOfGas)
		require.True(t, ok, "%v", r)
	}()

	// this should throw out of gas exception (panic)
<<<<<<< HEAD
	_, err = keepers.ContractKeeper.Execute(ctx, addr, fred, []byte(`{"cpu_loop":{}}`), nil)
	require.Error(t, err)
=======
	_, _ = keepers.ContractKeeper.Execute(ctx, addr, fred, []byte(`{"cpu_loop":{}}`), nil)
>>>>>>> 0af73b44
	require.True(t, false, "We must panic before this line")
}

func TestExecuteWithStorageLoop(t *testing.T) {
	ctx, keepers := CreateTestInput(t, false, AvailableCapabilities)

	keeper := keepers.ContractKeeper

	deposit := sdk.NewCoins(sdk.NewInt64Coin("denom", 100000))
	topUp := sdk.NewCoins(sdk.NewInt64Coin("denom", 5000))
	creator := DeterministicAccountAddress(t, 1)
	keepers.Faucet.Fund(ctx, creator, deposit.Add(deposit...)...)
	fred := keepers.Faucet.NewFundedRandomAccount(ctx, topUp...)

	contractID, _, err := keeper.Create(ctx, creator, hackatomWasm, nil)
	require.NoError(t, err)

	_, bob := keyPubAddr()
	initMsg := HackatomExampleInitMsg{
		Verifier:    fred,
		Beneficiary: bob,
	}
	initMsgBz, err := json.Marshal(initMsg)
	require.NoError(t, err)

	addr, _, err := keepers.ContractKeeper.Instantiate(ctx, contractID, creator, nil, initMsgBz, "demo contract 6", deposit)
	require.NoError(t, err)

	// make sure we set a limit before calling
	var gasLimit uint64 = 400_002
	ctx = ctx.WithGasMeter(sdk.NewGasMeter(gasLimit))
	require.Equal(t, uint64(0), ctx.GasMeter().GasConsumed())

	// ensure we get an out of gas panic
	defer func() {
		r := recover()
		require.NotNil(t, r)
		_, ok := r.(sdk.ErrorOutOfGas)
		require.True(t, ok, "%v", r)
	}()

	// this should throw out of gas exception (panic)
<<<<<<< HEAD
	_, err = keepers.ContractKeeper.Execute(ctx, addr, fred, []byte(`{"storage_loop":{}}`), nil)
	require.Error(t, err)
=======
	_, _ = keepers.ContractKeeper.Execute(ctx, addr, fred, []byte(`{"storage_loop":{}}`), nil)
>>>>>>> 0af73b44
	require.True(t, false, "We must panic before this line")
}

func TestMigrate(t *testing.T) {
	parentCtx, keepers := CreateTestInput(t, false, AvailableCapabilities)
	keeper := keepers.ContractKeeper

	deposit := sdk.NewCoins(sdk.NewInt64Coin("denom", 100000))
	topUp := sdk.NewCoins(sdk.NewInt64Coin("denom", 5000))
	creator := DeterministicAccountAddress(t, 1)
	keepers.Faucet.Fund(parentCtx, creator, deposit.Add(deposit...)...)
	fred := DeterministicAccountAddress(t, 2)
	keepers.Faucet.Fund(parentCtx, fred, topUp...)

	originalCodeID := StoreHackatomExampleContract(t, parentCtx, keepers).CodeID
	newCodeID := StoreHackatomExampleContract(t, parentCtx, keepers).CodeID
	ibcCodeID := StoreIBCReflectContract(t, parentCtx, keepers).CodeID
	require.NotEqual(t, originalCodeID, newCodeID)

	restrictedCodeExample := StoreHackatomExampleContract(t, parentCtx, keepers)
	require.NoError(t, keeper.SetAccessConfig(parentCtx, restrictedCodeExample.CodeID, restrictedCodeExample.CreatorAddr, types.AllowNobody))
	require.NotEqual(t, originalCodeID, restrictedCodeExample.CodeID)

	anyAddr := RandomAccountAddress(t)
	newVerifierAddr := RandomAccountAddress(t)
	initMsgBz := HackatomExampleInitMsg{
		Verifier:    fred,
		Beneficiary: anyAddr,
	}.GetBytes(t)

	migMsg := struct {
		Verifier sdk.AccAddress `json:"verifier"`
	}{Verifier: newVerifierAddr}
	migMsgBz, err := json.Marshal(migMsg)
	require.NoError(t, err)

	specs := map[string]struct {
		admin                sdk.AccAddress
		overrideContractAddr sdk.AccAddress
		caller               sdk.AccAddress
		fromCodeID           uint64
		toCodeID             uint64
		migrateMsg           []byte
		expErr               *sdkerrors.Error
		expVerifier          sdk.AccAddress
		expIBCPort           bool
		initMsg              []byte
	}{
		"all good with same code id": {
			admin:       creator,
			caller:      creator,
			initMsg:     initMsgBz,
			fromCodeID:  originalCodeID,
			toCodeID:    originalCodeID,
			migrateMsg:  migMsgBz,
			expVerifier: newVerifierAddr,
		},
		"all good with different code id": {
			admin:       creator,
			caller:      creator,
			initMsg:     initMsgBz,
			fromCodeID:  originalCodeID,
			toCodeID:    newCodeID,
			migrateMsg:  migMsgBz,
			expVerifier: newVerifierAddr,
		},
		"all good with admin set": {
			admin:       fred,
			caller:      fred,
			initMsg:     initMsgBz,
			fromCodeID:  originalCodeID,
			toCodeID:    newCodeID,
			migrateMsg:  migMsgBz,
			expVerifier: newVerifierAddr,
		},
		"adds IBC port for IBC enabled contracts": {
			admin:       fred,
			caller:      fred,
			initMsg:     initMsgBz,
			fromCodeID:  originalCodeID,
			toCodeID:    ibcCodeID,
			migrateMsg:  []byte(`{}`),
			expIBCPort:  true,
			expVerifier: fred, // not updated
		},
		"prevent migration when admin was not set on instantiate": {
			caller:     creator,
			initMsg:    initMsgBz,
			fromCodeID: originalCodeID,
			toCodeID:   originalCodeID,
			expErr:     sdkerrors.ErrUnauthorized,
		},
		"prevent migration when not sent by admin": {
			caller:     creator,
			admin:      fred,
			initMsg:    initMsgBz,
			fromCodeID: originalCodeID,
			toCodeID:   originalCodeID,
			expErr:     sdkerrors.ErrUnauthorized,
		},
		"prevent migration when new code is restricted": {
			admin:      creator,
			caller:     creator,
			initMsg:    initMsgBz,
			fromCodeID: originalCodeID,
			toCodeID:   restrictedCodeExample.CodeID,
			migrateMsg: migMsgBz,
			expErr:     sdkerrors.ErrUnauthorized,
		},
		"fail with non existing code id": {
			admin:      creator,
			caller:     creator,
			initMsg:    initMsgBz,
			fromCodeID: originalCodeID,
			toCodeID:   99999,
			expErr:     sdkerrors.ErrInvalidRequest,
		},
		"fail with non existing contract addr": {
			admin:                creator,
			caller:               creator,
			initMsg:              initMsgBz,
			overrideContractAddr: anyAddr,
			fromCodeID:           originalCodeID,
			toCodeID:             originalCodeID,
			expErr:               sdkerrors.ErrInvalidRequest,
		},
		"fail in contract with invalid migrate msg": {
			admin:      creator,
			caller:     creator,
			initMsg:    initMsgBz,
			fromCodeID: originalCodeID,
			toCodeID:   originalCodeID,
			migrateMsg: bytes.Repeat([]byte{0x1}, 7),
			expErr:     types.ErrMigrationFailed,
		},
		"fail in contract without migrate msg": {
			admin:      creator,
			caller:     creator,
			initMsg:    initMsgBz,
			fromCodeID: originalCodeID,
			toCodeID:   originalCodeID,
			expErr:     types.ErrMigrationFailed,
		},
		"fail when no IBC callbacks": {
			admin:      fred,
			caller:     fred,
			initMsg:    IBCReflectInitMsg{ReflectCodeID: StoreReflectContract(t, parentCtx, keepers).CodeID}.GetBytes(t),
			fromCodeID: ibcCodeID,
			toCodeID:   newCodeID,
			migrateMsg: migMsgBz,
			expErr:     types.ErrMigrationFailed,
		},
	}

	blockHeight := parentCtx.BlockHeight()
	for msg, spec := range specs {
		t.Run(msg, func(t *testing.T) {
			// given a contract instance
			ctx, _ := parentCtx.WithBlockHeight(blockHeight + 1).CacheContext()
			blockHeight++

			contractAddr, _, err := keepers.ContractKeeper.Instantiate(ctx, spec.fromCodeID, creator, spec.admin, spec.initMsg, "demo contract", nil)
			require.NoError(t, err)
			if spec.overrideContractAddr != nil {
				contractAddr = spec.overrideContractAddr
			}
			// when
			_, err = keeper.Migrate(ctx, contractAddr, spec.caller, spec.toCodeID, spec.migrateMsg)

			// then
			require.True(t, spec.expErr.Is(err), "expected %v but got %+v", spec.expErr, err)
			if spec.expErr != nil {
				return
			}
			cInfo := keepers.WasmKeeper.GetContractInfo(ctx, contractAddr)
			assert.Equal(t, spec.toCodeID, cInfo.CodeID)
			assert.Equal(t, spec.expIBCPort, cInfo.IBCPortID != "", cInfo.IBCPortID)

			expHistory := []types.ContractCodeHistoryEntry{{
				Operation: types.ContractCodeHistoryOperationTypeInit,
				CodeID:    spec.fromCodeID,
				Updated:   types.NewAbsoluteTxPosition(ctx),
				Msg:       initMsgBz,
			}, {
				Operation: types.ContractCodeHistoryOperationTypeMigrate,
				CodeID:    spec.toCodeID,
				Updated:   types.NewAbsoluteTxPosition(ctx),
				Msg:       spec.migrateMsg,
			}}
			assert.Equal(t, expHistory, keepers.WasmKeeper.GetContractHistory(ctx, contractAddr))

			// and verify contract state
			raw := keepers.WasmKeeper.QueryRaw(ctx, contractAddr, []byte("config"))
			var stored map[string]string
			require.NoError(t, json.Unmarshal(raw, &stored))
			require.Contains(t, stored, "verifier")
			require.NoError(t, err)
			assert.Equal(t, spec.expVerifier.String(), stored["verifier"])
		})
	}
}

func TestMigrateReplacesTheSecondIndex(t *testing.T) {
	ctx, keepers := CreateTestInput(t, false, AvailableCapabilities)
	example := InstantiateHackatomExampleContract(t, ctx, keepers)

	// then assert a second index exists
	store := ctx.KVStore(keepers.WasmKeeper.storeKey)
	oldContractInfo := keepers.WasmKeeper.GetContractInfo(ctx, example.Contract)
	require.NotNil(t, oldContractInfo)
	createHistoryEntry := types.ContractCodeHistoryEntry{
		CodeID:  example.CodeID,
		Updated: types.NewAbsoluteTxPosition(ctx),
	}
	exists := store.Has(types.GetContractByCreatedSecondaryIndexKey(example.Contract, createHistoryEntry))
	require.True(t, exists)

	ctx = ctx.WithBlockHeight(ctx.BlockHeight() + 1) // increment for different block
	// when do migrate
	newCodeExample := StoreBurnerExampleContract(t, ctx, keepers)
	migMsgBz := BurnerExampleInitMsg{Payout: example.CreatorAddr}.GetBytes(t)
	_, err := keepers.ContractKeeper.Migrate(ctx, example.Contract, example.CreatorAddr, newCodeExample.CodeID, migMsgBz)
	require.NoError(t, err)

	// then the new index exists
	migrateHistoryEntry := types.ContractCodeHistoryEntry{
		CodeID:  newCodeExample.CodeID,
		Updated: types.NewAbsoluteTxPosition(ctx),
	}
	exists = store.Has(types.GetContractByCreatedSecondaryIndexKey(example.Contract, migrateHistoryEntry))
	require.True(t, exists)
	// and the old index was removed
	exists = store.Has(types.GetContractByCreatedSecondaryIndexKey(example.Contract, createHistoryEntry))
	require.False(t, exists)
}

func TestMigrateWithDispatchedMessage(t *testing.T) {
	ctx, keepers := CreateTestInput(t, false, AvailableCapabilities)
	keeper := keepers.ContractKeeper

	deposit := sdk.NewCoins(sdk.NewInt64Coin("denom", 100000))
	creator := DeterministicAccountAddress(t, 1)
	keepers.Faucet.Fund(ctx, creator, deposit.Add(deposit...)...)
	fred := keepers.Faucet.NewFundedRandomAccount(ctx, sdk.NewInt64Coin("denom", 5000))

	burnerCode, err := os.ReadFile("./testdata/burner.wasm")
	require.NoError(t, err)

	originalContractID, _, err := keeper.Create(ctx, creator, hackatomWasm, nil)
	require.NoError(t, err)
	burnerContractID, _, err := keeper.Create(ctx, creator, burnerCode, nil)
	require.NoError(t, err)
	require.NotEqual(t, originalContractID, burnerContractID)

	_, myPayoutAddr := keyPubAddr()
	initMsg := HackatomExampleInitMsg{
		Verifier:    fred,
		Beneficiary: fred,
	}
	initMsgBz := initMsg.GetBytes(t)

	ctx = ctx.WithBlockHeight(ctx.BlockHeight() + 1)
	contractAddr, _, err := keepers.ContractKeeper.Instantiate(ctx, originalContractID, creator, fred, initMsgBz, "demo contract", deposit)
	require.NoError(t, err)

	migMsgBz := BurnerExampleInitMsg{Payout: myPayoutAddr}.GetBytes(t)
	ctx = ctx.WithEventManager(sdk.NewEventManager()).WithBlockHeight(ctx.BlockHeight() + 1)
	data, err := keeper.Migrate(ctx, contractAddr, fred, burnerContractID, migMsgBz)
	require.NoError(t, err)
	assert.Equal(t, "burnt 1 keys", string(data))
	type dict map[string]interface{}
	expEvents := []dict{
		{
			"Type": "migrate",
			"Attr": []dict{
				{"code_id": "2"},
				{"_contract_address": contractAddr},
			},
		},
		{
			"Type": "wasm",
			"Attr": []dict{
				{"_contract_address": contractAddr},
				{"action": "burn"},
				{"payout": myPayoutAddr},
			},
		},
		{
			"Type": "coin_spent",
			"Attr": []dict{
				{"spender": contractAddr},
				{"amount": "100000denom"},
			},
		},
		{
			"Type": "coin_received",
			"Attr": []dict{
				{"receiver": myPayoutAddr},
				{"amount": "100000denom"},
			},
		},
		{
			"Type": "transfer",
			"Attr": []dict{
				{"recipient": myPayoutAddr},
				{"sender": contractAddr},
				{"amount": "100000denom"},
			},
		},
	}
	expJSONEvts := string(mustMarshal(t, expEvents))
	assert.JSONEq(t, expJSONEvts, prettyEvents(t, ctx.EventManager().Events()), prettyEvents(t, ctx.EventManager().Events()))

	// all persistent data cleared
	m := keepers.WasmKeeper.QueryRaw(ctx, contractAddr, []byte("config"))
	require.Len(t, m, 0)

	// and all deposit tokens sent to myPayoutAddr
	balance := keepers.BankKeeper.GetAllBalances(ctx, myPayoutAddr)
	assert.Equal(t, deposit, balance)
}

func TestIterateContractsByCode(t *testing.T) {
	ctx, keepers := CreateTestInput(t, false, AvailableCapabilities)
	k, c := keepers.WasmKeeper, keepers.ContractKeeper
	example1 := InstantiateHackatomExampleContract(t, ctx, keepers)
	ctx = ctx.WithBlockHeight(ctx.BlockHeight() + 1)
	example2 := InstantiateIBCReflectContract(t, ctx, keepers)
	ctx = ctx.WithBlockHeight(ctx.BlockHeight() + 1)
	initMsg := HackatomExampleInitMsg{
		Verifier:    RandomAccountAddress(t),
		Beneficiary: RandomAccountAddress(t),
	}.GetBytes(t)
	contractAddr3, _, err := c.Instantiate(ctx, example1.CodeID, example1.CreatorAddr, nil, initMsg, "foo", nil)
	require.NoError(t, err)
	specs := map[string]struct {
		codeID uint64
		exp    []sdk.AccAddress
	}{
		"multiple results": {
			codeID: example1.CodeID,
			exp:    []sdk.AccAddress{example1.Contract, contractAddr3},
		},
		"single results": {
			codeID: example2.CodeID,
			exp:    []sdk.AccAddress{example2.Contract},
		},
		"empty results": {
			codeID: 99999,
		},
	}
	for name, spec := range specs {
		t.Run(name, func(t *testing.T) {
			var gotAddr []sdk.AccAddress
			k.IterateContractsByCode(ctx, spec.codeID, func(address sdk.AccAddress) bool {
				gotAddr = append(gotAddr, address)
				return false
			})
			assert.Equal(t, spec.exp, gotAddr)
		})
	}
}

func TestIterateContractsByCodeWithMigration(t *testing.T) {
	// mock migration so that it does not fail when migrate example1 to example2.codeID
	mockWasmVM := wasmtesting.MockWasmer{MigrateFn: func(codeID wasmvm.Checksum, env wasmvmtypes.Env, migrateMsg []byte, store wasmvm.KVStore, goapi wasmvm.GoAPI, querier wasmvm.Querier, gasMeter wasmvm.GasMeter, gasLimit uint64, deserCost wasmvmtypes.UFraction) (*wasmvmtypes.Response, uint64, error) {
		return &wasmvmtypes.Response{}, 1, nil
	}}
	wasmtesting.MakeInstantiable(&mockWasmVM)
	ctx, keepers := CreateTestInput(t, false, AvailableCapabilities, WithWasmEngine(&mockWasmVM))
	k, c := keepers.WasmKeeper, keepers.ContractKeeper
	example1 := InstantiateHackatomExampleContract(t, ctx, keepers)
	ctx = ctx.WithBlockHeight(ctx.BlockHeight() + 1)
	example2 := InstantiateIBCReflectContract(t, ctx, keepers)
	ctx = ctx.WithBlockHeight(ctx.BlockHeight() + 1)
	_, err := c.Migrate(ctx, example1.Contract, example1.CreatorAddr, example2.CodeID, []byte("{}"))
	require.NoError(t, err)

	// when
	var gotAddr []sdk.AccAddress
	k.IterateContractsByCode(ctx, example2.CodeID, func(address sdk.AccAddress) bool {
		gotAddr = append(gotAddr, address)
		return false
	})

	// then
	exp := []sdk.AccAddress{example2.Contract, example1.Contract}
	assert.Equal(t, exp, gotAddr)
}

type sudoMsg struct {
	// This is a tongue-in-check demo command. This is not the intended purpose of Sudo.
	// Here we show that some priviledged Go module can make a call that should never be exposed
	// to end users (via Tx/Execute).
	//
	// The contract developer can choose to expose anything to sudo. This functionality is not a true
	// backdoor (it can never be called by end users), but allows the developers of the native blockchain
	// code to make special calls. This can also be used as an authentication mechanism, if you want to expose
	// some callback that only can be triggered by some system module and not faked by external users.
	StealFunds stealFundsMsg `json:"steal_funds"`
}

type stealFundsMsg struct {
	Recipient string            `json:"recipient"`
	Amount    wasmvmtypes.Coins `json:"amount"`
}

func TestSudo(t *testing.T) {
	ctx, keepers := CreateTestInput(t, false, AvailableCapabilities)
	accKeeper, keeper, bankKeeper := keepers.AccountKeeper, keepers.ContractKeeper, keepers.BankKeeper

	deposit := sdk.NewCoins(sdk.NewInt64Coin("denom", 100000))
	creator := DeterministicAccountAddress(t, 1)
	keepers.Faucet.Fund(ctx, creator, deposit.Add(deposit...)...)

	contractID, _, err := keeper.Create(ctx, creator, hackatomWasm, nil)
	require.NoError(t, err)

	_, bob := keyPubAddr()
	_, fred := keyPubAddr()
	initMsg := HackatomExampleInitMsg{
		Verifier:    fred,
		Beneficiary: bob,
	}
	initMsgBz, err := json.Marshal(initMsg)
	require.NoError(t, err)
	addr, _, err := keepers.ContractKeeper.Instantiate(ctx, contractID, creator, nil, initMsgBz, "demo contract 3", deposit)
	require.NoError(t, err)
	require.Equal(t, "cosmos14hj2tavq8fpesdwxxcu44rty3hh90vhujrvcmstl4zr3txmfvw9s4hmalr", addr.String())

	// the community is broke
	_, community := keyPubAddr()
	comAcct := accKeeper.GetAccount(ctx, community)
	require.Nil(t, comAcct)

	// now the community wants to get paid via sudo
	msg := sudoMsg{
		// This is a tongue-in-check demo command. This is not the intended purpose of Sudo.
		// Here we show that some priviledged Go module can make a call that should never be exposed
		// to end users (via Tx/Execute).
		StealFunds: stealFundsMsg{
			Recipient: community.String(),
			Amount:    wasmvmtypes.Coins{wasmvmtypes.NewCoin(76543, "denom")},
		},
	}
	sudoMsg, err := json.Marshal(msg)
	require.NoError(t, err)

	em := sdk.NewEventManager()

	// when
	_, err = keepers.WasmKeeper.Sudo(ctx.WithEventManager(em), addr, sudoMsg)
	require.NoError(t, err)

	// ensure community now exists and got paid
	comAcct = accKeeper.GetAccount(ctx, community)
	require.NotNil(t, comAcct)
	balance := bankKeeper.GetBalance(ctx, comAcct.GetAddress(), "denom")
	assert.Equal(t, sdk.NewInt64Coin("denom", 76543), balance)
	// and events emitted
	require.Len(t, em.Events(), 4, prettyEvents(t, em.Events()))
	expEvt := sdk.NewEvent("sudo",
		sdk.NewAttribute("_contract_address", addr.String()))
	assert.Equal(t, expEvt, em.Events()[0])
}

func prettyEvents(t *testing.T, events sdk.Events) string {
	t.Helper()
	type prettyEvent struct {
		Type string
		Attr []map[string]string
	}

	r := make([]prettyEvent, len(events))
	for i, e := range events {
		attr := make([]map[string]string, len(e.Attributes))
		for j, a := range e.Attributes {
			attr[j] = map[string]string{string(a.Key): string(a.Value)}
		}
		r[i] = prettyEvent{Type: e.Type, Attr: attr}
	}
	return string(mustMarshal(t, r))
}

func mustMarshal(t *testing.T, r interface{}) []byte {
	t.Helper()
	bz, err := json.Marshal(r)
	require.NoError(t, err)
	return bz
}

func TestUpdateContractAdmin(t *testing.T) {
	parentCtx, keepers := CreateTestInput(t, false, AvailableCapabilities)
	keeper := keepers.ContractKeeper

	deposit := sdk.NewCoins(sdk.NewInt64Coin("denom", 100000))
	topUp := sdk.NewCoins(sdk.NewInt64Coin("denom", 5000))
	creator := DeterministicAccountAddress(t, 1)
	keepers.Faucet.Fund(parentCtx, creator, deposit.Add(deposit...)...)
	fred := keepers.Faucet.NewFundedRandomAccount(parentCtx, topUp...)

	originalContractID, _, err := keeper.Create(parentCtx, creator, hackatomWasm, nil)
	require.NoError(t, err)

	_, anyAddr := keyPubAddr()
	initMsg := HackatomExampleInitMsg{
		Verifier:    fred,
		Beneficiary: anyAddr,
	}
	initMsgBz, err := json.Marshal(initMsg)
	require.NoError(t, err)
	specs := map[string]struct {
		instAdmin            sdk.AccAddress
		newAdmin             sdk.AccAddress
		overrideContractAddr sdk.AccAddress
		caller               sdk.AccAddress
		expErr               *sdkerrors.Error
	}{
		"all good with admin set": {
			instAdmin: fred,
			newAdmin:  anyAddr,
			caller:    fred,
		},
		"prevent update when admin was not set on instantiate": {
			caller:   creator,
			newAdmin: fred,
			expErr:   sdkerrors.ErrUnauthorized,
		},
		"prevent updates from non admin address": {
			instAdmin: creator,
			newAdmin:  fred,
			caller:    fred,
			expErr:    sdkerrors.ErrUnauthorized,
		},
		"fail with non existing contract addr": {
			instAdmin:            creator,
			newAdmin:             anyAddr,
			caller:               creator,
			overrideContractAddr: anyAddr,
			expErr:               sdkerrors.ErrInvalidRequest,
		},
	}
	for msg, spec := range specs {
		t.Run(msg, func(t *testing.T) {
			ctx, _ := parentCtx.CacheContext()
			addr, _, err := keepers.ContractKeeper.Instantiate(ctx, originalContractID, creator, spec.instAdmin, initMsgBz, "demo contract", nil)
			require.NoError(t, err)
			if spec.overrideContractAddr != nil {
				addr = spec.overrideContractAddr
			}
			err = keeper.UpdateContractAdmin(ctx, addr, spec.caller, spec.newAdmin)
			require.True(t, spec.expErr.Is(err), "expected %v but got %+v", spec.expErr, err)
			if spec.expErr != nil {
				return
			}
			cInfo := keepers.WasmKeeper.GetContractInfo(ctx, addr)
			assert.Equal(t, spec.newAdmin.String(), cInfo.Admin)
		})
	}
}

func TestClearContractAdmin(t *testing.T) {
	parentCtx, keepers := CreateTestInput(t, false, AvailableCapabilities)
	keeper := keepers.ContractKeeper

	deposit := sdk.NewCoins(sdk.NewInt64Coin("denom", 100000))
	topUp := sdk.NewCoins(sdk.NewInt64Coin("denom", 5000))
	creator := DeterministicAccountAddress(t, 1)
	keepers.Faucet.Fund(parentCtx, creator, deposit.Add(deposit...)...)
	fred := keepers.Faucet.NewFundedRandomAccount(parentCtx, topUp...)

	originalContractID, _, err := keeper.Create(parentCtx, creator, hackatomWasm, nil)
	require.NoError(t, err)

	_, anyAddr := keyPubAddr()
	initMsg := HackatomExampleInitMsg{
		Verifier:    fred,
		Beneficiary: anyAddr,
	}
	initMsgBz, err := json.Marshal(initMsg)
	require.NoError(t, err)
	specs := map[string]struct {
		instAdmin            sdk.AccAddress
		overrideContractAddr sdk.AccAddress
		caller               sdk.AccAddress
		expErr               *sdkerrors.Error
	}{
		"all good when called by proper admin": {
			instAdmin: fred,
			caller:    fred,
		},
		"prevent update when admin was not set on instantiate": {
			caller: creator,
			expErr: sdkerrors.ErrUnauthorized,
		},
		"prevent updates from non admin address": {
			instAdmin: creator,
			caller:    fred,
			expErr:    sdkerrors.ErrUnauthorized,
		},
		"fail with non existing contract addr": {
			instAdmin:            creator,
			caller:               creator,
			overrideContractAddr: anyAddr,
			expErr:               sdkerrors.ErrInvalidRequest,
		},
	}
	for msg, spec := range specs {
		t.Run(msg, func(t *testing.T) {
			ctx, _ := parentCtx.CacheContext()
			addr, _, err := keepers.ContractKeeper.Instantiate(ctx, originalContractID, creator, spec.instAdmin, initMsgBz, "demo contract", nil)
			require.NoError(t, err)
			if spec.overrideContractAddr != nil {
				addr = spec.overrideContractAddr
			}
			err = keeper.ClearContractAdmin(ctx, addr, spec.caller)
			require.True(t, spec.expErr.Is(err), "expected %v but got %+v", spec.expErr, err)
			if spec.expErr != nil {
				return
			}
			cInfo := keepers.WasmKeeper.GetContractInfo(ctx, addr)
			assert.Empty(t, cInfo.Admin)
		})
	}
}

func TestPinCode(t *testing.T) {
	ctx, keepers := CreateTestInput(t, false, AvailableCapabilities)
	k := keepers.WasmKeeper

	var capturedChecksums []wasmvm.Checksum
	mock := wasmtesting.MockWasmer{PinFn: func(checksum wasmvm.Checksum) error {
		capturedChecksums = append(capturedChecksums, checksum)
		return nil
	}}
	wasmtesting.MakeInstantiable(&mock)
	myCodeID := StoreRandomContract(t, ctx, keepers, &mock).CodeID
	require.Equal(t, uint64(1), myCodeID)
	em := sdk.NewEventManager()

	// when
	gotErr := k.pinCode(ctx.WithEventManager(em), myCodeID)

	// then
	require.NoError(t, gotErr)
	assert.NotEmpty(t, capturedChecksums)
	assert.True(t, k.IsPinnedCode(ctx, myCodeID))

	// and events
	exp := sdk.Events{sdk.NewEvent("pin_code", sdk.NewAttribute("code_id", "1"))}
	assert.Equal(t, exp, em.Events())
}

func TestUnpinCode(t *testing.T) {
	ctx, keepers := CreateTestInput(t, false, AvailableCapabilities)
	k := keepers.WasmKeeper

	var capturedChecksums []wasmvm.Checksum
	mock := wasmtesting.MockWasmer{
		PinFn: func(checksum wasmvm.Checksum) error {
			return nil
		},
		UnpinFn: func(checksum wasmvm.Checksum) error {
			capturedChecksums = append(capturedChecksums, checksum)
			return nil
		},
	}
	wasmtesting.MakeInstantiable(&mock)
	myCodeID := StoreRandomContract(t, ctx, keepers, &mock).CodeID
	require.Equal(t, uint64(1), myCodeID)
	err := k.pinCode(ctx, myCodeID)
	require.NoError(t, err)
	em := sdk.NewEventManager()

	// when
	gotErr := k.unpinCode(ctx.WithEventManager(em), myCodeID)

	// then
	require.NoError(t, gotErr)
	assert.NotEmpty(t, capturedChecksums)
	assert.False(t, k.IsPinnedCode(ctx, myCodeID))

	// and events
	exp := sdk.Events{sdk.NewEvent("unpin_code", sdk.NewAttribute("code_id", "1"))}
	assert.Equal(t, exp, em.Events())
}

func TestInitializePinnedCodes(t *testing.T) {
	ctx, keepers := CreateTestInput(t, false, AvailableCapabilities)
	k := keepers.WasmKeeper

	var capturedChecksums []wasmvm.Checksum
	mock := wasmtesting.MockWasmer{PinFn: func(checksum wasmvm.Checksum) error {
		capturedChecksums = append(capturedChecksums, checksum)
		return nil
	}}
	wasmtesting.MakeInstantiable(&mock)

	const testItems = 3
	myCodeIDs := make([]uint64, testItems)
	for i := 0; i < testItems; i++ {
		myCodeIDs[i] = StoreRandomContract(t, ctx, keepers, &mock).CodeID
		require.NoError(t, k.pinCode(ctx, myCodeIDs[i]))
	}
	capturedChecksums = nil

	// when
	gotErr := k.InitializePinnedCodes(ctx)

	// then
	require.NoError(t, gotErr)
	require.Len(t, capturedChecksums, testItems)
	for i, c := range myCodeIDs {
		var exp wasmvm.Checksum = k.GetCodeInfo(ctx, c).CodeHash
		assert.Equal(t, exp, capturedChecksums[i])
	}
}

func TestPinnedContractLoops(t *testing.T) {
	var capturedChecksums []wasmvm.Checksum
	mock := wasmtesting.MockWasmer{PinFn: func(checksum wasmvm.Checksum) error {
		capturedChecksums = append(capturedChecksums, checksum)
		return nil
	}}
	wasmtesting.MakeInstantiable(&mock)

	// a pinned contract that calls itself via submessages should terminate with an
	// error at some point
	ctx, keepers := CreateTestInput(t, false, AvailableCapabilities, WithWasmEngine(&mock))
	k := keepers.WasmKeeper

	example := SeedNewContractInstance(t, ctx, keepers, &mock)
	require.NoError(t, k.pinCode(ctx, example.CodeID))
	var loops int
	anyMsg := []byte(`{}`)
	mock.ExecuteFn = func(codeID wasmvm.Checksum, env wasmvmtypes.Env, info wasmvmtypes.MessageInfo, executeMsg []byte, store wasmvm.KVStore, goapi wasmvm.GoAPI, querier wasmvm.Querier, gasMeter wasmvm.GasMeter, gasLimit uint64, deserCost wasmvmtypes.UFraction) (*wasmvmtypes.Response, uint64, error) {
		loops++
		return &wasmvmtypes.Response{
			Messages: []wasmvmtypes.SubMsg{
				{
					ID:      1,
					ReplyOn: wasmvmtypes.ReplyNever,
					Msg: wasmvmtypes.CosmosMsg{
						Wasm: &wasmvmtypes.WasmMsg{
							Execute: &wasmvmtypes.ExecuteMsg{
								ContractAddr: example.Contract.String(),
								Msg:          anyMsg,
							},
						},
					},
				},
			},
		}, 0, nil
	}
	ctx = ctx.WithGasMeter(sdk.NewGasMeter(20000))
	require.PanicsWithValue(t, sdk.ErrorOutOfGas{Descriptor: "ReadFlat"}, func() {
		_, err := k.execute(ctx, example.Contract, RandomAccountAddress(t), anyMsg, nil)
		require.NoError(t, err)
	})
	assert.True(t, ctx.GasMeter().IsOutOfGas())
	assert.Greater(t, loops, 2)
}

func TestNewDefaultWasmVMContractResponseHandler(t *testing.T) {
	specs := map[string]struct {
		srcData []byte
		setup   func(m *wasmtesting.MockMsgDispatcher)
		expErr  bool
		expData []byte
		expEvts sdk.Events
	}{
		"submessage overwrites result when set": {
			srcData: []byte("otherData"),
			setup: func(m *wasmtesting.MockMsgDispatcher) {
				m.DispatchSubmessagesFn = func(ctx sdk.Context, contractAddr sdk.AccAddress, ibcPort string, msgs []wasmvmtypes.SubMsg) ([]byte, error) {
					return []byte("mySubMsgData"), nil
				}
			},
			expErr:  false,
			expData: []byte("mySubMsgData"),
			expEvts: sdk.Events{},
		},
		"submessage overwrites result when empty": {
			srcData: []byte("otherData"),
			setup: func(m *wasmtesting.MockMsgDispatcher) {
				m.DispatchSubmessagesFn = func(ctx sdk.Context, contractAddr sdk.AccAddress, ibcPort string, msgs []wasmvmtypes.SubMsg) ([]byte, error) {
					return []byte(""), nil
				}
			},
			expErr:  false,
			expData: []byte(""),
			expEvts: sdk.Events{},
		},
		"submessage do not overwrite result when nil": {
			srcData: []byte("otherData"),
			setup: func(m *wasmtesting.MockMsgDispatcher) {
				m.DispatchSubmessagesFn = func(ctx sdk.Context, contractAddr sdk.AccAddress, ibcPort string, msgs []wasmvmtypes.SubMsg) ([]byte, error) {
					return nil, nil
				}
			},
			expErr:  false,
			expData: []byte("otherData"),
			expEvts: sdk.Events{},
		},
		"submessage error aborts process": {
			setup: func(m *wasmtesting.MockMsgDispatcher) {
				m.DispatchSubmessagesFn = func(ctx sdk.Context, contractAddr sdk.AccAddress, ibcPort string, msgs []wasmvmtypes.SubMsg) ([]byte, error) {
					return nil, errors.New("test - ignore")
				}
			},
			expErr: true,
		},
		"message emit non message events": {
			setup: func(m *wasmtesting.MockMsgDispatcher) {
				m.DispatchSubmessagesFn = func(ctx sdk.Context, contractAddr sdk.AccAddress, ibcPort string, msgs []wasmvmtypes.SubMsg) ([]byte, error) {
					ctx.EventManager().EmitEvent(sdk.NewEvent("myEvent"))
					return nil, nil
				}
			},
			expEvts: sdk.Events{sdk.NewEvent("myEvent")},
		},
	}
	for name, spec := range specs {
		t.Run(name, func(t *testing.T) {
			var msgs []wasmvmtypes.SubMsg
			var mock wasmtesting.MockMsgDispatcher
			spec.setup(&mock)
			d := NewDefaultWasmVMContractResponseHandler(&mock)
			em := sdk.NewEventManager()

			// when
			gotData, gotErr := d.Handle(sdk.Context{}.WithEventManager(em), RandomAccountAddress(t), "ibc-port", msgs, spec.srcData)
			if spec.expErr {
				require.Error(t, gotErr)
				return
			}
			require.NoError(t, gotErr)
			assert.Equal(t, spec.expData, gotData)
			assert.Equal(t, spec.expEvts, em.Events())
		})
	}
}

func TestReply(t *testing.T) {
	ctx, keepers := CreateTestInput(t, false, AvailableCapabilities)
	k := keepers.WasmKeeper
	var mock wasmtesting.MockWasmer
	wasmtesting.MakeInstantiable(&mock)
	example := SeedNewContractInstance(t, ctx, keepers, &mock)

	specs := map[string]struct {
		replyFn func(codeID wasmvm.Checksum, env wasmvmtypes.Env, reply wasmvmtypes.Reply, store wasmvm.KVStore, goapi wasmvm.GoAPI, querier wasmvm.Querier, gasMeter wasmvm.GasMeter, gasLimit uint64, deserCost wasmvmtypes.UFraction) (*wasmvmtypes.Response, uint64, error)
		expData []byte
		expErr  bool
		expEvt  sdk.Events
	}{
		"all good": {
			replyFn: func(codeID wasmvm.Checksum, env wasmvmtypes.Env, reply wasmvmtypes.Reply, store wasmvm.KVStore, goapi wasmvm.GoAPI, querier wasmvm.Querier, gasMeter wasmvm.GasMeter, gasLimit uint64, deserCost wasmvmtypes.UFraction) (*wasmvmtypes.Response, uint64, error) {
				return &wasmvmtypes.Response{Data: []byte("foo")}, 1, nil
			},
			expData: []byte("foo"),
			expEvt:  sdk.Events{sdk.NewEvent("reply", sdk.NewAttribute("_contract_address", example.Contract.String()))},
		},
		"with query": {
			replyFn: func(codeID wasmvm.Checksum, env wasmvmtypes.Env, reply wasmvmtypes.Reply, store wasmvm.KVStore, goapi wasmvm.GoAPI, querier wasmvm.Querier, gasMeter wasmvm.GasMeter, gasLimit uint64, deserCost wasmvmtypes.UFraction) (*wasmvmtypes.Response, uint64, error) {
				bzRsp, err := querier.Query(wasmvmtypes.QueryRequest{
					Bank: &wasmvmtypes.BankQuery{
						Balance: &wasmvmtypes.BalanceQuery{Address: env.Contract.Address, Denom: "stake"},
					},
				}, 10_000*DefaultGasMultiplier)
				require.NoError(t, err)
				var gotBankRsp wasmvmtypes.BalanceResponse
				require.NoError(t, json.Unmarshal(bzRsp, &gotBankRsp))
				assert.Equal(t, wasmvmtypes.BalanceResponse{Amount: wasmvmtypes.NewCoin(0, "stake")}, gotBankRsp)
				return &wasmvmtypes.Response{Data: []byte("foo")}, 1, nil
			},
			expData: []byte("foo"),
			expEvt:  sdk.Events{sdk.NewEvent("reply", sdk.NewAttribute("_contract_address", example.Contract.String()))},
		},
		"with query error handled": {
			replyFn: func(codeID wasmvm.Checksum, env wasmvmtypes.Env, reply wasmvmtypes.Reply, store wasmvm.KVStore, goapi wasmvm.GoAPI, querier wasmvm.Querier, gasMeter wasmvm.GasMeter, gasLimit uint64, deserCost wasmvmtypes.UFraction) (*wasmvmtypes.Response, uint64, error) {
				bzRsp, err := querier.Query(wasmvmtypes.QueryRequest{}, 0)
				require.Error(t, err)
				assert.Nil(t, bzRsp)
				return &wasmvmtypes.Response{Data: []byte("foo")}, 1, nil
			},
			expData: []byte("foo"),
			expEvt:  sdk.Events{sdk.NewEvent("reply", sdk.NewAttribute("_contract_address", example.Contract.String()))},
		},
		"error": {
			replyFn: func(codeID wasmvm.Checksum, env wasmvmtypes.Env, reply wasmvmtypes.Reply, store wasmvm.KVStore, goapi wasmvm.GoAPI, querier wasmvm.Querier, gasMeter wasmvm.GasMeter, gasLimit uint64, deserCost wasmvmtypes.UFraction) (*wasmvmtypes.Response, uint64, error) {
				return nil, 1, errors.New("testing")
			},
			expErr: true,
		},
	}
	for name, spec := range specs {
		t.Run(name, func(t *testing.T) {
			mock.ReplyFn = spec.replyFn
			em := sdk.NewEventManager()
			gotData, gotErr := k.reply(ctx.WithEventManager(em), example.Contract, wasmvmtypes.Reply{})
			if spec.expErr {
				require.Error(t, gotErr)
				return
			}
			require.NoError(t, gotErr)
			assert.Equal(t, spec.expData, gotData)
			assert.Equal(t, spec.expEvt, em.Events())
		})
	}
}

func TestQueryIsolation(t *testing.T) {
	ctx, keepers := CreateTestInput(t, false, AvailableCapabilities)
	k := keepers.WasmKeeper
	var mock wasmtesting.MockWasmer
	wasmtesting.MakeInstantiable(&mock)
	example := SeedNewContractInstance(t, ctx, keepers, &mock)
	WithQueryHandlerDecorator(func(other WasmVMQueryHandler) WasmVMQueryHandler {
		return WasmVMQueryHandlerFn(func(ctx sdk.Context, caller sdk.AccAddress, request wasmvmtypes.QueryRequest) ([]byte, error) {
			if request.Custom == nil {
				return other.HandleQuery(ctx, caller, request)
			}
			// here we write to DB which should not be persisted
			ctx.KVStore(k.storeKey).Set([]byte(`set_in_query`), []byte(`this_is_allowed`))
			return nil, nil
		})
	}).apply(k)

	// when
	mock.ReplyFn = func(codeID wasmvm.Checksum, env wasmvmtypes.Env, reply wasmvmtypes.Reply, store wasmvm.KVStore, goapi wasmvm.GoAPI, querier wasmvm.Querier, gasMeter wasmvm.GasMeter, gasLimit uint64, deserCost wasmvmtypes.UFraction) (*wasmvmtypes.Response, uint64, error) {
		_, err := querier.Query(wasmvmtypes.QueryRequest{
			Custom: []byte(`{}`),
		}, 10000*DefaultGasMultiplier)
		require.NoError(t, err)
		return &wasmvmtypes.Response{}, 0, nil
	}
	em := sdk.NewEventManager()
	_, gotErr := k.reply(ctx.WithEventManager(em), example.Contract, wasmvmtypes.Reply{})
	require.NoError(t, gotErr)
	assert.Nil(t, ctx.KVStore(k.storeKey).Get([]byte(`set_in_query`)))
}

func TestSetAccessConfig(t *testing.T) {
	parentCtx, keepers := CreateTestInput(t, false, AvailableCapabilities)
	k := keepers.WasmKeeper
	creatorAddr := RandomAccountAddress(t)
	nonCreatorAddr := RandomAccountAddress(t)
	const codeID = 1

	specs := map[string]struct {
		authz           AuthorizationPolicy
		chainPermission types.AccessType
		newConfig       types.AccessConfig
		caller          sdk.AccAddress
		expErr          bool
		expEvts         map[string]string
	}{
		"user with new permissions == chain permissions": {
			authz:           DefaultAuthorizationPolicy{},
			chainPermission: types.AccessTypeEverybody,
			newConfig:       types.AllowEverybody,
			caller:          creatorAddr,
			expEvts: map[string]string{
				"code_id":         "1",
				"code_permission": "Everybody",
			},
		},
		"user with new permissions < chain permissions": {
			authz:           DefaultAuthorizationPolicy{},
			chainPermission: types.AccessTypeEverybody,
			newConfig:       types.AllowNobody,
			caller:          creatorAddr,
			expEvts: map[string]string{
				"code_id":         "1",
				"code_permission": "Nobody",
			},
		},
		"user with new permissions > chain permissions": {
			authz:           DefaultAuthorizationPolicy{},
			chainPermission: types.AccessTypeNobody,
			newConfig:       types.AllowEverybody,
			caller:          creatorAddr,
			expErr:          true,
		},
		"different actor": {
			authz:           DefaultAuthorizationPolicy{},
			chainPermission: types.AccessTypeEverybody,
			newConfig:       types.AllowEverybody,
			caller:          nonCreatorAddr,
			expErr:          true,
		},
		"gov with new permissions == chain permissions": {
			authz:           GovAuthorizationPolicy{},
			chainPermission: types.AccessTypeEverybody,
			newConfig:       types.AllowEverybody,
			caller:          creatorAddr,
			expEvts: map[string]string{
				"code_id":         "1",
				"code_permission": "Everybody",
			},
		},
		"gov with new permissions < chain permissions": {
			authz:           GovAuthorizationPolicy{},
			chainPermission: types.AccessTypeEverybody,
			newConfig:       types.AllowNobody,
			caller:          creatorAddr,
			expEvts: map[string]string{
				"code_id":         "1",
				"code_permission": "Nobody",
			},
		},
		"gov with new permissions > chain permissions": {
			authz:           GovAuthorizationPolicy{},
			chainPermission: types.AccessTypeNobody,
			newConfig:       types.AccessTypeOnlyAddress.With(creatorAddr),
			caller:          creatorAddr,
			expEvts: map[string]string{
				"code_id":              "1",
				"code_permission":      "OnlyAddress",
				"authorized_addresses": creatorAddr.String(),
			},
		},
		"gov with new permissions > chain permissions - multiple addresses": {
			authz:           GovAuthorizationPolicy{},
			chainPermission: types.AccessTypeNobody,
			newConfig:       types.AccessTypeAnyOfAddresses.With(creatorAddr, nonCreatorAddr),
			caller:          creatorAddr,
			expEvts: map[string]string{
				"code_id":              "1",
				"code_permission":      "AnyOfAddresses",
				"authorized_addresses": creatorAddr.String() + "," + nonCreatorAddr.String(),
			},
		},
		"gov without actor": {
			authz:           GovAuthorizationPolicy{},
			chainPermission: types.AccessTypeEverybody,
			newConfig:       types.AllowEverybody,
			expEvts: map[string]string{
				"code_id":         "1",
				"code_permission": "Everybody",
			},
		},
	}
	for name, spec := range specs {
		t.Run(name, func(t *testing.T) {
			ctx, _ := parentCtx.CacheContext()
			em := sdk.NewEventManager()
			ctx = ctx.WithEventManager(em)

			newParams := types.DefaultParams()
			newParams.InstantiateDefaultPermission = spec.chainPermission
			k.SetParams(ctx, newParams)

			k.storeCodeInfo(ctx, codeID, types.NewCodeInfo(nil, creatorAddr, types.AllowNobody))
			// when
			gotErr := k.setAccessConfig(ctx, codeID, spec.caller, spec.newConfig, spec.authz)
			if spec.expErr {
				require.Error(t, gotErr)
				return
			}
			require.NoError(t, gotErr)
			// and event emitted
			require.Len(t, em.Events(), 1)
			assert.Equal(t, "update_code_access_config", em.Events()[0].Type)
			assert.Equal(t, spec.expEvts, attrsToStringMap(em.Events()[0].Attributes))
		})
	}
}

func TestAppendToContractHistory(t *testing.T) {
	ctx, keepers := CreateTestInput(t, false, AvailableCapabilities)
	var contractAddr sdk.AccAddress = rand.Bytes(types.ContractAddrLen)
	var orderedEntries []types.ContractCodeHistoryEntry

	f := fuzz.New().Funcs(ModelFuzzers...)
	for i := 0; i < 10; i++ {
		var entry types.ContractCodeHistoryEntry
		f.Fuzz(&entry)
		keepers.WasmKeeper.appendToContractHistory(ctx, contractAddr, entry)
		orderedEntries = append(orderedEntries, entry)
	}
	// when
	gotHistory := keepers.WasmKeeper.GetContractHistory(ctx, contractAddr)
	assert.Equal(t, orderedEntries, gotHistory)
}

func TestCoinBurnerPruneBalances(t *testing.T) {
	parentCtx, keepers := CreateTestInput(t, false, AvailableCapabilities)
	amts := sdk.NewCoins(sdk.NewInt64Coin("denom", 100))
	senderAddr := keepers.Faucet.NewFundedRandomAccount(parentCtx, amts...)

	// create vesting account
	var vestingAddr sdk.AccAddress = rand.Bytes(types.ContractAddrLen)
	msgCreateVestingAccount := vestingtypes.NewMsgCreateVestingAccount(senderAddr, vestingAddr, amts, time.Now().Add(time.Minute).Unix(), false)
	_, err := vesting.NewMsgServerImpl(keepers.AccountKeeper, keepers.BankKeeper).CreateVestingAccount(sdk.WrapSDKContext(parentCtx), msgCreateVestingAccount)
	require.NoError(t, err)
	myVestingAccount := keepers.AccountKeeper.GetAccount(parentCtx, vestingAddr)
	require.NotNil(t, myVestingAccount)

	specs := map[string]struct {
		setupAcc    func(t *testing.T, ctx sdk.Context) authtypes.AccountI
		expBalances sdk.Coins
		expHandled  bool
		expErr      *sdkerrors.Error
	}{
		"vesting account - all removed": {
			setupAcc:    func(t *testing.T, ctx sdk.Context) authtypes.AccountI { return myVestingAccount },
			expBalances: sdk.NewCoins(),
			expHandled:  true,
		},
		"vesting account with other tokens - only original denoms removed": {
			setupAcc: func(t *testing.T, ctx sdk.Context) authtypes.AccountI {
				keepers.Faucet.Fund(ctx, vestingAddr, sdk.NewCoin("other", sdk.NewInt(2)))
				return myVestingAccount
			},
			expBalances: sdk.NewCoins(sdk.NewCoin("other", sdk.NewInt(2))),
			expHandled:  true,
		},
		"non vesting account - not handled": {
			setupAcc: func(t *testing.T, ctx sdk.Context) authtypes.AccountI {
				return &authtypes.BaseAccount{Address: myVestingAccount.GetAddress().String()}
			},
			expBalances: sdk.NewCoins(sdk.NewCoin("denom", sdk.NewInt(100))),
			expHandled:  false,
		},
	}
	for name, spec := range specs {
		t.Run(name, func(t *testing.T) {
			ctx, _ := parentCtx.CacheContext()
			existingAccount := spec.setupAcc(t, ctx)
			// overwrite account in store as in keeper before calling prune
			keepers.AccountKeeper.SetAccount(ctx, keepers.AccountKeeper.NewAccountWithAddress(ctx, vestingAddr))

			// when
			noGasCtx := ctx.WithGasMeter(sdk.NewGasMeter(0)) // should not use callers gas
			gotHandled, gotErr := NewVestingCoinBurner(keepers.BankKeeper).CleanupExistingAccount(noGasCtx, existingAccount)
			// then
			if spec.expErr != nil {
				require.ErrorIs(t, gotErr, spec.expErr)
				return
			}
			require.NoError(t, gotErr)
			assert.Equal(t, spec.expBalances, keepers.BankKeeper.GetAllBalances(ctx, vestingAddr))
			assert.Equal(t, spec.expHandled, gotHandled)
			// and no out of gas panic
		})
	}
}

func TestIteratorAllContract(t *testing.T) {
	ctx, keepers := CreateTestInput(t, false, AvailableCapabilities)
	example1 := InstantiateHackatomExampleContract(t, ctx, keepers)
	example2 := InstantiateHackatomExampleContract(t, ctx, keepers)
	example3 := InstantiateHackatomExampleContract(t, ctx, keepers)
	example4 := InstantiateHackatomExampleContract(t, ctx, keepers)

	var allContract []string
	keepers.WasmKeeper.IterateContractInfo(ctx, func(addr sdk.AccAddress, _ types.ContractInfo) bool {
		allContract = append(allContract, addr.String())
		return false
	})

	// IterateContractInfo not ordering
	expContracts := []string{example4.Contract.String(), example2.Contract.String(), example1.Contract.String(), example3.Contract.String()}
	require.Equal(t, allContract, expContracts)
}

func TestIteratorContractByCreator(t *testing.T) {
	// setup test
	parentCtx, keepers := CreateTestInput(t, false, AvailableCapabilities)
	keeper := keepers.ContractKeeper

	depositFund := sdk.NewCoins(sdk.NewInt64Coin("denom", 1000000))
	topUp := sdk.NewCoins(sdk.NewInt64Coin("denom", 5000))
	creator := DeterministicAccountAddress(t, 1)
	keepers.Faucet.Fund(parentCtx, creator, depositFund.Add(depositFund...)...)
	mockAddress1 := keepers.Faucet.NewFundedRandomAccount(parentCtx, topUp...)
	mockAddress2 := keepers.Faucet.NewFundedRandomAccount(parentCtx, topUp...)
	mockAddress3 := keepers.Faucet.NewFundedRandomAccount(parentCtx, topUp...)

	contract1ID, _, err := keeper.Create(parentCtx, creator, hackatomWasm, nil)
	require.NoError(t, err)
<<<<<<< HEAD

=======
>>>>>>> 0af73b44
	contract2ID, _, err := keeper.Create(parentCtx, creator, hackatomWasm, nil)

	require.NoError(t, err)

	initMsgBz := HackatomExampleInitMsg{
		Verifier:    mockAddress1,
		Beneficiary: mockAddress1,
	}.GetBytes(t)

	depositContract := sdk.NewCoins(sdk.NewCoin("denom", sdk.NewInt(1_000)))

	gotAddr1, _, _ := keepers.ContractKeeper.Instantiate(parentCtx, contract1ID, mockAddress1, nil, initMsgBz, "label", depositContract)
	ctx := parentCtx.WithBlockHeight(parentCtx.BlockHeight() + 1)
	gotAddr2, _, _ := keepers.ContractKeeper.Instantiate(ctx, contract1ID, mockAddress2, nil, initMsgBz, "label", depositContract)
	ctx = ctx.WithBlockHeight(ctx.BlockHeight() + 1)
	gotAddr3, _, _ := keepers.ContractKeeper.Instantiate(ctx, contract1ID, gotAddr1, nil, initMsgBz, "label", depositContract)
	ctx = ctx.WithBlockHeight(ctx.BlockHeight() + 1)
	gotAddr4, _, _ := keepers.ContractKeeper.Instantiate(ctx, contract2ID, mockAddress2, nil, initMsgBz, "label", depositContract)
	ctx = ctx.WithBlockHeight(ctx.BlockHeight() + 1)
	gotAddr5, _, _ := keepers.ContractKeeper.Instantiate(ctx, contract2ID, mockAddress2, nil, initMsgBz, "label", depositContract)

	specs := map[string]struct {
		creatorAddr   sdk.AccAddress
		contractsAddr []string
	}{
		"single contract": {
			creatorAddr:   mockAddress1,
			contractsAddr: []string{gotAddr1.String()},
		},
		"multiple contracts": {
			creatorAddr:   mockAddress2,
			contractsAddr: []string{gotAddr2.String(), gotAddr4.String(), gotAddr5.String()},
		},
		"contractAdress": {
			creatorAddr:   gotAddr1,
			contractsAddr: []string{gotAddr3.String()},
		},
		"no contracts- unknown": {
			creatorAddr:   mockAddress3,
			contractsAddr: nil,
		},
	}

	for name, spec := range specs {
		t.Run(name, func(t *testing.T) {
			var allContract []string
			keepers.WasmKeeper.IterateContractsByCreator(parentCtx, spec.creatorAddr, func(addr sdk.AccAddress) bool {
				allContract = append(allContract, addr.String())
				return false
			})
			require.Equal(t,
				allContract,
				spec.contractsAddr,
			)
		})
	}
}

func TestSetContractAdmin(t *testing.T) {
	parentCtx, keepers := CreateTestInput(t, false, AvailableCapabilities)
	k := keepers.WasmKeeper
	myAddr := RandomAccountAddress(t)
	example := InstantiateReflectExampleContract(t, parentCtx, keepers)
	specs := map[string]struct {
		newAdmin sdk.AccAddress
		caller   sdk.AccAddress
		policy   AuthorizationPolicy
		expAdmin string
		expErr   bool
	}{
		"update admin": {
			newAdmin: myAddr,
			caller:   example.CreatorAddr,
			policy:   DefaultAuthorizationPolicy{},
			expAdmin: myAddr.String(),
		},
		"update admin - unauthorized": {
			newAdmin: myAddr,
			caller:   RandomAccountAddress(t),
			policy:   DefaultAuthorizationPolicy{},
			expErr:   true,
		},
		"clear admin - default policy": {
			caller:   example.CreatorAddr,
			policy:   DefaultAuthorizationPolicy{},
			expAdmin: "",
		},
		"clear admin - unauthorized": {
			expAdmin: "",
			policy:   DefaultAuthorizationPolicy{},
			caller:   RandomAccountAddress(t),
			expErr:   true,
		},
		"clear admin - gov policy": {
			newAdmin: nil,
			policy:   GovAuthorizationPolicy{},
			caller:   example.CreatorAddr,
			expAdmin: "",
		},
	}
	for name, spec := range specs {
		t.Run(name, func(t *testing.T) {
			ctx, _ := parentCtx.CacheContext()
			em := sdk.NewEventManager()
			ctx = ctx.WithEventManager(em)
			gotErr := k.setContractAdmin(ctx, example.Contract, spec.caller, spec.newAdmin, spec.policy)
			if spec.expErr {
				require.Error(t, gotErr)
				return
			}
			require.NoError(t, gotErr)
			assert.Equal(t, spec.expAdmin, k.GetContractInfo(ctx, example.Contract).Admin)
			// and event emitted
			require.Len(t, em.Events(), 1)
			assert.Equal(t, "update_contract_admin", em.Events()[0].Type)
			exp := map[string]string{
				"_contract_address": example.Contract.String(),
				"new_admin_address": spec.expAdmin,
			}
			assert.Equal(t, exp, attrsToStringMap(em.Events()[0].Attributes))
		})
	}
}

func attrsToStringMap(attrs []abci.EventAttribute) map[string]string {
	r := make(map[string]string, len(attrs))
	for _, v := range attrs {
		r[string(v.Key)] = string(v.Value)
	}
	return r
}<|MERGE_RESOLUTION|>--- conflicted
+++ resolved
@@ -1055,12 +1055,7 @@
 	}()
 
 	// this should throw out of gas exception (panic)
-<<<<<<< HEAD
-	_, err = keepers.ContractKeeper.Execute(ctx, addr, fred, []byte(`{"cpu_loop":{}}`), nil)
-	require.Error(t, err)
-=======
 	_, _ = keepers.ContractKeeper.Execute(ctx, addr, fred, []byte(`{"cpu_loop":{}}`), nil)
->>>>>>> 0af73b44
 	require.True(t, false, "We must panic before this line")
 }
 
@@ -1103,12 +1098,7 @@
 	}()
 
 	// this should throw out of gas exception (panic)
-<<<<<<< HEAD
-	_, err = keepers.ContractKeeper.Execute(ctx, addr, fred, []byte(`{"storage_loop":{}}`), nil)
-	require.Error(t, err)
-=======
 	_, _ = keepers.ContractKeeper.Execute(ctx, addr, fred, []byte(`{"storage_loop":{}}`), nil)
->>>>>>> 0af73b44
 	require.True(t, false, "We must panic before this line")
 }
 
@@ -2292,10 +2282,7 @@
 
 	contract1ID, _, err := keeper.Create(parentCtx, creator, hackatomWasm, nil)
 	require.NoError(t, err)
-<<<<<<< HEAD
-
-=======
->>>>>>> 0af73b44
+
 	contract2ID, _, err := keeper.Create(parentCtx, creator, hackatomWasm, nil)
 
 	require.NoError(t, err)
