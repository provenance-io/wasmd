package keeper

import (
	"encoding/json"
	"os"
	"strings"
	"testing"

	errorsmod "cosmossdk.io/errors"
	wasmvmtypes "github.com/CosmWasm/wasmvm/types"
	"github.com/cosmos/cosmos-sdk/codec"
	codectypes "github.com/cosmos/cosmos-sdk/codec/types"
	sdk "github.com/cosmos/cosmos-sdk/types"
	sdkerrors "github.com/cosmos/cosmos-sdk/types/errors"
	authkeeper "github.com/cosmos/cosmos-sdk/x/auth/keeper"
	bankkeeper "github.com/cosmos/cosmos-sdk/x/bank/keeper"
	banktypes "github.com/cosmos/cosmos-sdk/x/bank/types"
	"github.com/cosmos/gogoproto/proto"
	"github.com/stretchr/testify/assert"
	"github.com/stretchr/testify/require"

	"github.com/CosmWasm/wasmd/x/wasm/keeper/testdata"
	"github.com/CosmWasm/wasmd/x/wasm/types"
)

// ReflectInitMsg is {}

func buildReflectQuery(t *testing.T, query *testdata.ReflectQueryMsg) []byte {
	bz, err := json.Marshal(query)
	require.NoError(t, err)
	return bz
}

func mustParse(t *testing.T, data []byte, res interface{}) {
	err := json.Unmarshal(data, res)
	require.NoError(t, err)
}

const ReflectFeatures = "staking,mask,stargate,cosmwasm_1_1"

func TestReflectContractSend(t *testing.T) {
	cdc := MakeEncodingConfig(t).Marshaler
	ctx, keepers := CreateTestInput(t, false, ReflectFeatures, WithMessageEncoders(reflectEncoders(cdc)))
	accKeeper, keeper, bankKeeper := keepers.AccountKeeper, keepers.ContractKeeper, keepers.BankKeeper

	deposit := sdk.NewCoins(sdk.NewInt64Coin("denom", 100000))
	creator := keepers.Faucet.NewFundedRandomAccount(ctx, deposit...)
	_, bob := keyPubAddr()

	// upload reflect code
	reflectID, _, err := keeper.Create(ctx, creator, testdata.ReflectContractWasm(), nil)
	require.NoError(t, err)
	require.Equal(t, uint64(1), reflectID)

	// upload hackatom escrow code
	escrowCode, err := os.ReadFile("./testdata/hackatom.wasm")
	require.NoError(t, err)
	escrowID, _, err := keeper.Create(ctx, creator, escrowCode, nil)
	require.NoError(t, err)
	require.Equal(t, uint64(2), escrowID)

	// creator instantiates a contract and gives it tokens
	reflectStart := sdk.NewCoins(sdk.NewInt64Coin("denom", 40000))
	reflectAddr, _, err := keeper.Instantiate(ctx, reflectID, creator, nil, []byte("{}"), "reflect contract 2", reflectStart)
	require.NoError(t, err)
	require.NotEmpty(t, reflectAddr)

	// now we set contract as verifier of an escrow
	initMsg := HackatomExampleInitMsg{
		Verifier:    reflectAddr,
		Beneficiary: bob,
	}
	initMsgBz, err := json.Marshal(initMsg)
	require.NoError(t, err)
	escrowStart := sdk.NewCoins(sdk.NewInt64Coin("denom", 25000))
	escrowAddr, _, err := keeper.Instantiate(ctx, escrowID, creator, nil, initMsgBz, "escrow contract 2", escrowStart)
	require.NoError(t, err)
	require.NotEmpty(t, escrowAddr)

	// let's make sure all balances make sense
	checkAccount(t, ctx, accKeeper, bankKeeper, creator, sdk.NewCoins(sdk.NewInt64Coin("denom", 35000))) // 100k - 40k - 25k
	checkAccount(t, ctx, accKeeper, bankKeeper, reflectAddr, reflectStart)
	checkAccount(t, ctx, accKeeper, bankKeeper, escrowAddr, escrowStart)
	checkAccount(t, ctx, accKeeper, bankKeeper, bob, nil)

	// now for the trick.... we reflect a message through the reflect to call the escrow
	// we also send an additional 14k tokens there.
	// this should reduce the reflect balance by 14k (to 26k)
	// this 14k is added to the escrow, then the entire balance is sent to bob (total: 39k)
	approveMsg := []byte(`{"release":{}}`)
	msgs := []wasmvmtypes.CosmosMsg{{
		Wasm: &wasmvmtypes.WasmMsg{
			Execute: &wasmvmtypes.ExecuteMsg{
				ContractAddr: escrowAddr.String(),
				Msg:          approveMsg,
				Funds: []wasmvmtypes.Coin{{
					Denom:  "denom",
					Amount: "14000",
				}},
			},
		},
	}}
	reflectSend := testdata.ReflectHandleMsg{
		Reflect: &testdata.ReflectPayload{
			Msgs: msgs,
		},
	}
	reflectSendBz, err := json.Marshal(reflectSend)
	require.NoError(t, err)
	_, err = keeper.Execute(ctx, reflectAddr, creator, reflectSendBz, nil)
	require.NoError(t, err)

	// did this work???
	checkAccount(t, ctx, accKeeper, bankKeeper, creator, sdk.NewCoins(sdk.NewInt64Coin("denom", 35000)))     // same as before
	checkAccount(t, ctx, accKeeper, bankKeeper, reflectAddr, sdk.NewCoins(sdk.NewInt64Coin("denom", 26000))) // 40k - 14k (from send)
	checkAccount(t, ctx, accKeeper, bankKeeper, escrowAddr, sdk.Coins{})                                     // emptied reserved
	checkAccount(t, ctx, accKeeper, bankKeeper, bob, sdk.NewCoins(sdk.NewInt64Coin("denom", 39000)))         // all escrow of 25k + 14k
}

func TestReflectCustomMsg(t *testing.T) {
	cdc := MakeEncodingConfig(t).Marshaler
	ctx, keepers := CreateTestInput(t, false, ReflectFeatures, WithMessageEncoders(reflectEncoders(cdc)), WithQueryPlugins(reflectPlugins()))
	accKeeper, keeper, bankKeeper := keepers.AccountKeeper, keepers.ContractKeeper, keepers.BankKeeper

	deposit := sdk.NewCoins(sdk.NewInt64Coin("denom", 100000))
	creator := keepers.Faucet.NewFundedRandomAccount(ctx, deposit...)
	bob := keepers.Faucet.NewFundedRandomAccount(ctx, deposit...)
	_, fred := keyPubAddr()

	// upload code
	codeID, _, err := keeper.Create(ctx, creator, testdata.ReflectContractWasm(), nil)
	require.NoError(t, err)
	require.Equal(t, uint64(1), codeID)

	// creator instantiates a contract and gives it tokens
	contractStart := sdk.NewCoins(sdk.NewInt64Coin("denom", 40000))
	contractAddr, _, err := keeper.Instantiate(ctx, codeID, creator, nil, []byte("{}"), "reflect contract 1", contractStart)
	require.NoError(t, err)
	require.NotEmpty(t, contractAddr)

	// set owner to bob
	transfer := testdata.ReflectHandleMsg{
		ChangeOwner: &testdata.OwnerPayload{
			Owner: bob,
		},
	}
	transferBz, err := json.Marshal(transfer)
	require.NoError(t, err)
	_, err = keeper.Execute(ctx, contractAddr, creator, transferBz, nil)
	require.NoError(t, err)

	// check some account values
	checkAccount(t, ctx, accKeeper, bankKeeper, contractAddr, contractStart)
	checkAccount(t, ctx, accKeeper, bankKeeper, bob, deposit)
	checkAccount(t, ctx, accKeeper, bankKeeper, fred, nil)

	// bob can send contract's tokens to fred (using SendMsg)
	msgs := []wasmvmtypes.CosmosMsg{{
		Bank: &wasmvmtypes.BankMsg{
			Send: &wasmvmtypes.SendMsg{
				ToAddress: fred.String(),
				Amount: []wasmvmtypes.Coin{{
					Denom:  "denom",
					Amount: "15000",
				}},
			},
		},
	}}
	reflectSend := testdata.ReflectHandleMsg{
		Reflect: &testdata.ReflectPayload{
			Msgs: msgs,
		},
	}
	reflectSendBz, err := json.Marshal(reflectSend)
	require.NoError(t, err)
	_, err = keeper.Execute(ctx, contractAddr, bob, reflectSendBz, nil)
	require.NoError(t, err)

	// fred got coins
	checkAccount(t, ctx, accKeeper, bankKeeper, fred, sdk.NewCoins(sdk.NewInt64Coin("denom", 15000)))
	// contract lost them
	checkAccount(t, ctx, accKeeper, bankKeeper, contractAddr, sdk.NewCoins(sdk.NewInt64Coin("denom", 25000)))
	checkAccount(t, ctx, accKeeper, bankKeeper, bob, deposit)

	// construct an opaque message
	var sdkSendMsg sdk.Msg = &banktypes.MsgSend{
		FromAddress: contractAddr.String(),
		ToAddress:   fred.String(),
		Amount:      sdk.NewCoins(sdk.NewInt64Coin("denom", 23000)),
	}
	opaque, err := toReflectRawMsg(cdc, sdkSendMsg)
	require.NoError(t, err)
	reflectOpaque := testdata.ReflectHandleMsg{
		Reflect: &testdata.ReflectPayload{
			Msgs: []wasmvmtypes.CosmosMsg{opaque},
		},
	}
	reflectOpaqueBz, err := json.Marshal(reflectOpaque)
	require.NoError(t, err)

	_, err = keeper.Execute(ctx, contractAddr, bob, reflectOpaqueBz, nil)
	require.NoError(t, err)

	// fred got more coins
	checkAccount(t, ctx, accKeeper, bankKeeper, fred, sdk.NewCoins(sdk.NewInt64Coin("denom", 38000)))
	// contract lost them
	checkAccount(t, ctx, accKeeper, bankKeeper, contractAddr, sdk.NewCoins(sdk.NewInt64Coin("denom", 2000)))
	checkAccount(t, ctx, accKeeper, bankKeeper, bob, deposit)
}

func TestMaskReflectCustomQuery(t *testing.T) {
	cdc := MakeEncodingConfig(t).Marshaler
	ctx, keepers := CreateTestInput(t, false, ReflectFeatures, WithMessageEncoders(reflectEncoders(cdc)), WithQueryPlugins(reflectPlugins()))
	keeper := keepers.WasmKeeper

	deposit := sdk.NewCoins(sdk.NewInt64Coin("denom", 100000))
	creator := keepers.Faucet.NewFundedRandomAccount(ctx, deposit...)

	// upload code
	codeID, _, err := keepers.ContractKeeper.Create(ctx, creator, testdata.ReflectContractWasm(), nil)
	require.NoError(t, err)
	require.Equal(t, uint64(1), codeID)

	// creator instantiates a contract and gives it tokens
	contractStart := sdk.NewCoins(sdk.NewInt64Coin("denom", 40000))
	contractAddr, _, err := keepers.ContractKeeper.Instantiate(ctx, codeID, creator, nil, []byte("{}"), "reflect contract 1", contractStart)
	require.NoError(t, err)
	require.NotEmpty(t, contractAddr)

	// let's perform a normal query of state
	ownerQuery := testdata.ReflectQueryMsg{
		Owner: &struct{}{},
	}
	ownerQueryBz, err := json.Marshal(ownerQuery)
	require.NoError(t, err)
	ownerRes, err := keeper.QuerySmart(ctx, contractAddr, ownerQueryBz)
	require.NoError(t, err)
	var res testdata.OwnerResponse
	err = json.Unmarshal(ownerRes, &res)
	require.NoError(t, err)
	assert.Equal(t, res.Owner, creator.String())

	// and now making use of the custom querier callbacks
	customQuery := testdata.ReflectQueryMsg{
		Capitalized: &testdata.Text{
			Text: "all Caps noW",
		},
	}
	customQueryBz, err := json.Marshal(customQuery)
	require.NoError(t, err)
	custom, err := keeper.QuerySmart(ctx, contractAddr, customQueryBz)
	require.NoError(t, err)
	var resp capitalizedResponse
	err = json.Unmarshal(custom, &resp)
	require.NoError(t, err)
	assert.Equal(t, resp.Text, "ALL CAPS NOW")
}

func TestReflectStargateQuery(t *testing.T) {
	cdc := MakeEncodingConfig(t).Marshaler
	ctx, keepers := CreateTestInput(t, false, ReflectFeatures, WithMessageEncoders(reflectEncoders(cdc)), WithQueryPlugins(reflectPlugins()))
	keeper := keepers.WasmKeeper

	funds := sdk.NewCoins(sdk.NewInt64Coin("denom", 320000))
	contractStart := sdk.NewCoins(sdk.NewInt64Coin("denom", 40000))
	expectedBalance := funds.Sub(contractStart...)
	creator := keepers.Faucet.NewFundedRandomAccount(ctx, funds...)

	// upload code
	codeID, _, err := keepers.ContractKeeper.Create(ctx, creator, testdata.ReflectContractWasm(), nil)
	require.NoError(t, err)
	require.Equal(t, uint64(1), codeID)

	// creator instantiates a contract and gives it tokens
	contractAddr, _, err := keepers.ContractKeeper.Instantiate(ctx, codeID, creator, nil, []byte("{}"), "reflect contract 1", contractStart)
	require.NoError(t, err)
	require.NotEmpty(t, contractAddr)

	// first, normal query for the bank balance (to make sure our query is proper)
	bankQuery := wasmvmtypes.QueryRequest{
		Bank: &wasmvmtypes.BankQuery{
			AllBalances: &wasmvmtypes.AllBalancesQuery{
				Address: creator.String(),
			},
		},
	}
	simpleQueryBz, err := json.Marshal(testdata.ReflectQueryMsg{
		Chain: &testdata.ChainQuery{Request: &bankQuery},
	})
	require.NoError(t, err)
	simpleRes, err := keeper.QuerySmart(ctx, contractAddr, simpleQueryBz)
	require.NoError(t, err)
	var simpleChain testdata.ChainResponse
	mustParse(t, simpleRes, &simpleChain)
	var simpleBalance wasmvmtypes.AllBalancesResponse
	mustParse(t, simpleChain.Data, &simpleBalance)
	require.Equal(t, len(expectedBalance), len(simpleBalance.Amount))
	assert.Equal(t, simpleBalance.Amount[0].Amount, expectedBalance[0].Amount.String())
	assert.Equal(t, simpleBalance.Amount[0].Denom, expectedBalance[0].Denom)
}

func TestReflectTotalSupplyQuery(t *testing.T) {
	cdc := MakeEncodingConfig(t).Marshaler
	ctx, keepers := CreateTestInput(t, false, ReflectFeatures, WithMessageEncoders(reflectEncoders(cdc)), WithQueryPlugins(reflectPlugins()))
	keeper := keepers.WasmKeeper
	// upload code
	codeID := StoreReflectContract(t, ctx, keepers).CodeID
	// creator instantiates a contract and gives it tokens
	creator := RandomAccountAddress(t)
	contractAddr, _, err := keepers.ContractKeeper.Instantiate(ctx, codeID, creator, nil, []byte("{}"), "testing", nil)
	require.NoError(t, err)

	currentStakeSupply := keepers.BankKeeper.GetSupply(ctx, "stake")
	require.NotEmpty(t, currentStakeSupply.Amount) // ensure we have real data
	specs := map[string]struct {
		denom     string
		expAmount wasmvmtypes.Coin
	}{
		"known denom": {
			denom:     "stake",
			expAmount: ConvertSdkCoinToWasmCoin(currentStakeSupply),
		},
		"unknown denom": {
			denom:     "unknown",
			expAmount: wasmvmtypes.Coin{Denom: "unknown", Amount: "0"},
		},
	}
	for name, spec := range specs {
		t.Run(name, func(t *testing.T) {
			// when
			queryBz := mustMarshal(t, testdata.ReflectQueryMsg{
				Chain: &testdata.ChainQuery{
					Request: &wasmvmtypes.QueryRequest{
						Bank: &wasmvmtypes.BankQuery{
							Supply: &wasmvmtypes.SupplyQuery{Denom: spec.denom},
						},
					},
				},
			})
			simpleRes, err := keeper.QuerySmart(ctx, contractAddr, queryBz)

			// then
			require.NoError(t, err)
			var rsp testdata.ChainResponse
			mustParse(t, simpleRes, &rsp)
			var supplyRsp wasmvmtypes.SupplyResponse
			mustParse(t, rsp.Data, &supplyRsp)
			assert.Equal(t, spec.expAmount, supplyRsp.Amount, spec.expAmount)
		})
	}
}

func TestReflectInvalidStargateQuery(t *testing.T) {
	cdc := MakeEncodingConfig(t).Marshaler
	ctx, keepers := CreateTestInput(t, false, ReflectFeatures, WithMessageEncoders(reflectEncoders(cdc)), WithQueryPlugins(reflectPlugins()))
	keeper := keepers.WasmKeeper

	funds := sdk.NewCoins(sdk.NewInt64Coin("denom", 320000))
	contractStart := sdk.NewCoins(sdk.NewInt64Coin("denom", 40000))
	creator := keepers.Faucet.NewFundedRandomAccount(ctx, funds...)

	// upload code
	codeID, _, err := keepers.ContractKeeper.Create(ctx, creator, testdata.ReflectContractWasm(), nil)
	require.NoError(t, err)
	require.Equal(t, uint64(1), codeID)

	// creator instantiates a contract and gives it tokens
	contractAddr, _, err := keepers.ContractKeeper.Instantiate(ctx, codeID, creator, nil, []byte("{}"), "reflect contract 1", contractStart)
	require.NoError(t, err)
	require.NotEmpty(t, contractAddr)

	// now, try to build a protobuf query
	protoQuery := banktypes.QueryAllBalancesRequest{
		Address: creator.String(),
	}
	protoQueryBin, err := proto.Marshal(&protoQuery)
	require.NoError(t, err)
<<<<<<< HEAD
=======

>>>>>>> 5edfd6c7
	protoRequest := wasmvmtypes.QueryRequest{
		Stargate: &wasmvmtypes.StargateQuery{
			Path: "/cosmos.bank.v1beta1.Query/AllBalances",
			Data: protoQueryBin,
		},
	}
	protoQueryBz, err := json.Marshal(testdata.ReflectQueryMsg{
		Chain: &testdata.ChainQuery{Request: &protoRequest},
	})
	require.NoError(t, err)

	// make a query on the chain, should not be whitelisted
	_, err = keeper.QuerySmart(ctx, contractAddr, protoQueryBz)
	require.Error(t, err)
	require.Contains(t, err.Error(), "Unsupported query")

	// now, try to build a protobuf query
	protoRequest = wasmvmtypes.QueryRequest{
		Stargate: &wasmvmtypes.StargateQuery{
			Path: "/cosmos.tx.v1beta1.Service/GetTx",
			Data: []byte{},
		},
	}
	protoQueryBz, err = json.Marshal(testdata.ReflectQueryMsg{
		Chain: &testdata.ChainQuery{Request: &protoRequest},
	})
	require.NoError(t, err)

	// make a query on the chain, should be blacklisted
	_, err = keeper.QuerySmart(ctx, contractAddr, protoQueryBz)
	require.Error(t, err)
	require.Contains(t, err.Error(), "Unsupported query")

	// and another one
	protoRequest = wasmvmtypes.QueryRequest{
		Stargate: &wasmvmtypes.StargateQuery{
			Path: "/cosmos.base.tendermint.v1beta1.Service/GetNodeInfo",
			Data: []byte{},
		},
	}
	protoQueryBz, err = json.Marshal(testdata.ReflectQueryMsg{
		Chain: &testdata.ChainQuery{Request: &protoRequest},
	})
	require.NoError(t, err)

	// make a query on the chain, should be blacklisted
	_, err = keeper.QuerySmart(ctx, contractAddr, protoQueryBz)
	require.Error(t, err)
	require.Contains(t, err.Error(), "Unsupported query")
}

type reflectState struct {
	Owner string `json:"owner"`
}

func TestMaskReflectWasmQueries(t *testing.T) {
	cdc := MakeEncodingConfig(t).Marshaler
	ctx, keepers := CreateTestInput(t, false, ReflectFeatures, WithMessageEncoders(reflectEncoders(cdc)), WithQueryPlugins(reflectPlugins()))
	keeper := keepers.WasmKeeper

	deposit := sdk.NewCoins(sdk.NewInt64Coin("denom", 100000))
	creator := keepers.Faucet.NewFundedRandomAccount(ctx, deposit...)

	// upload reflect code
	reflectID, _, err := keepers.ContractKeeper.Create(ctx, creator, testdata.ReflectContractWasm(), nil)
	require.NoError(t, err)
	require.Equal(t, uint64(1), reflectID)

	// creator instantiates a contract and gives it tokens
	reflectStart := sdk.NewCoins(sdk.NewInt64Coin("denom", 40000))
	reflectAddr, _, err := keepers.ContractKeeper.Instantiate(ctx, reflectID, creator, nil, []byte("{}"), "reflect contract 2", reflectStart)
	require.NoError(t, err)
	require.NotEmpty(t, reflectAddr)

	// for control, let's make some queries directly on the reflect
	ownerQuery := buildReflectQuery(t, &testdata.ReflectQueryMsg{Owner: &struct{}{}})
	res, err := keeper.QuerySmart(ctx, reflectAddr, ownerQuery)
	require.NoError(t, err)
	var ownerRes testdata.OwnerResponse
	mustParse(t, res, &ownerRes)
	require.Equal(t, ownerRes.Owner, creator.String())

	// and a raw query: cosmwasm_storage::Singleton uses 2 byte big-endian length-prefixed to store data
	configKey := append([]byte{0, 6}, []byte("config")...)
	raw := keeper.QueryRaw(ctx, reflectAddr, configKey)
	var stateRes reflectState
	mustParse(t, raw, &stateRes)
	require.Equal(t, stateRes.Owner, creator.String())

	// now, let's reflect a smart query into the x/wasm handlers and see if we get the same result
	reflectOwnerQuery := testdata.ReflectQueryMsg{Chain: &testdata.ChainQuery{Request: &wasmvmtypes.QueryRequest{Wasm: &wasmvmtypes.WasmQuery{
		Smart: &wasmvmtypes.SmartQuery{
			ContractAddr: reflectAddr.String(),
			Msg:          ownerQuery,
		},
	}}}}
	reflectOwnerBin := buildReflectQuery(t, &reflectOwnerQuery)
	res, err = keeper.QuerySmart(ctx, reflectAddr, reflectOwnerBin)
	require.NoError(t, err)
	// first we pull out the data from chain response, before parsing the original response
	var reflectRes testdata.ChainResponse
	mustParse(t, res, &reflectRes)
	var reflectOwnerRes testdata.OwnerResponse
	mustParse(t, reflectRes.Data, &reflectOwnerRes)
	require.Equal(t, reflectOwnerRes.Owner, creator.String())

	// and with queryRaw
	reflectStateQuery := testdata.ReflectQueryMsg{Chain: &testdata.ChainQuery{Request: &wasmvmtypes.QueryRequest{Wasm: &wasmvmtypes.WasmQuery{
		Raw: &wasmvmtypes.RawQuery{
			ContractAddr: reflectAddr.String(),
			Key:          configKey,
		},
	}}}}
	reflectStateBin := buildReflectQuery(t, &reflectStateQuery)
	res, err = keeper.QuerySmart(ctx, reflectAddr, reflectStateBin)
	require.NoError(t, err)
	// first we pull out the data from chain response, before parsing the original response
	var reflectRawRes testdata.ChainResponse
	mustParse(t, res, &reflectRawRes)
	// now, with the raw data, we can parse it into state
	var reflectStateRes reflectState
	mustParse(t, reflectRawRes.Data, &reflectStateRes)
	require.Equal(t, reflectStateRes.Owner, creator.String())
}

func TestWasmRawQueryWithNil(t *testing.T) {
	cdc := MakeEncodingConfig(t).Marshaler
	ctx, keepers := CreateTestInput(t, false, ReflectFeatures, WithMessageEncoders(reflectEncoders(cdc)), WithQueryPlugins(reflectPlugins()))
	keeper := keepers.WasmKeeper

	deposit := sdk.NewCoins(sdk.NewInt64Coin("denom", 100000))
	creator := keepers.Faucet.NewFundedRandomAccount(ctx, deposit...)

	// upload reflect code
	reflectID, _, err := keepers.ContractKeeper.Create(ctx, creator, testdata.ReflectContractWasm(), nil)
	require.NoError(t, err)
	require.Equal(t, uint64(1), reflectID)

	// creator instantiates a contract and gives it tokens
	reflectStart := sdk.NewCoins(sdk.NewInt64Coin("denom", 40000))
	reflectAddr, _, err := keepers.ContractKeeper.Instantiate(ctx, reflectID, creator, nil, []byte("{}"), "reflect contract 2", reflectStart)
	require.NoError(t, err)
	require.NotEmpty(t, reflectAddr)

	// control: query directly
	missingKey := []byte{0, 1, 2, 3, 4}
	raw := keeper.QueryRaw(ctx, reflectAddr, missingKey)
	require.Nil(t, raw)

	// and with queryRaw
	reflectQuery := testdata.ReflectQueryMsg{Chain: &testdata.ChainQuery{Request: &wasmvmtypes.QueryRequest{Wasm: &wasmvmtypes.WasmQuery{
		Raw: &wasmvmtypes.RawQuery{
			ContractAddr: reflectAddr.String(),
			Key:          missingKey,
		},
	}}}}
	reflectStateBin := buildReflectQuery(t, &reflectQuery)
	res, err := keeper.QuerySmart(ctx, reflectAddr, reflectStateBin)
	require.NoError(t, err)

	// first we pull out the data from chain response, before parsing the original response
	var reflectRawRes testdata.ChainResponse
	mustParse(t, res, &reflectRawRes)
	// and make sure there is no data
	require.Empty(t, reflectRawRes.Data)
	// we get an empty byte slice not nil (if anyone care in go-land)
	require.Equal(t, []byte{}, reflectRawRes.Data)
}

func TestRustPanicIsHandled(t *testing.T) {
	ctx, keepers := CreateTestInput(t, false, ReflectFeatures)
	keeper := keepers.ContractKeeper

	creator := keepers.Faucet.NewFundedRandomAccount(ctx, sdk.NewCoins(sdk.NewInt64Coin("denom", 100000))...)

	// upload code
	codeID, _, err := keeper.Create(ctx, creator, testdata.CyberpunkContractWasm(), nil)
	require.NoError(t, err)
	require.Equal(t, uint64(1), codeID)

	contractAddr, _, err := keeper.Instantiate(ctx, codeID, creator, nil, []byte("{}"), "cyberpunk contract", nil)
	require.NoError(t, err)
	require.NotEmpty(t, contractAddr)

	// when panic is triggered
	msg := []byte(`{"panic":{}}`)
	gotData, err := keeper.Execute(ctx, contractAddr, creator, msg, nil)
	require.ErrorIs(t, err, types.ErrExecuteFailed)
	assert.Contains(t, err.Error(), "panicked at 'This page intentionally faulted'")
	assert.Nil(t, gotData)
}

func checkAccount(t *testing.T, ctx sdk.Context, accKeeper authkeeper.AccountKeeper, bankKeeper bankkeeper.Keeper, addr sdk.AccAddress, expected sdk.Coins) {
	acct := accKeeper.GetAccount(ctx, addr)
	if expected == nil {
		assert.Nil(t, acct)
	} else {
		assert.NotNil(t, acct)
		if expected.Empty() {
			// there is confusion between nil and empty slice... let's just treat them the same
			assert.True(t, bankKeeper.GetAllBalances(ctx, acct.GetAddress()).Empty())
		} else {
			assert.Equal(t, bankKeeper.GetAllBalances(ctx, acct.GetAddress()), expected)
		}
	}
}

/**** Code to support custom messages *****/

type reflectCustomMsg struct {
	Debug string `json:"debug,omitempty"`
	Raw   []byte `json:"raw,omitempty"`
}

// toReflectRawMsg encodes an sdk msg using any type with json encoding.
// Then wraps it as an opaque message
func toReflectRawMsg(cdc codec.Codec, msg sdk.Msg) (wasmvmtypes.CosmosMsg, error) {
	codecAny, err := codectypes.NewAnyWithValue(msg)
	if err != nil {
		return wasmvmtypes.CosmosMsg{}, err
	}
	rawBz, err := cdc.MarshalJSON(codecAny)
	if err != nil {
		return wasmvmtypes.CosmosMsg{}, errorsmod.Wrap(sdkerrors.ErrJSONMarshal, err.Error())
	}
	customMsg, _ := json.Marshal(reflectCustomMsg{
		Raw: rawBz,
	})
	res := wasmvmtypes.CosmosMsg{
		Custom: customMsg,
	}
	return res, err
}

// reflectEncoders needs to be registered in test setup to handle custom message callbacks
func reflectEncoders(cdc codec.Codec) *MessageEncoders {
	return &MessageEncoders{
		Custom: fromReflectRawMsg(cdc),
	}
}

// fromReflectRawMsg decodes msg.Data to an sdk.Msg using proto Any and json encoding.
// this needs to be registered on the Encoders
func fromReflectRawMsg(cdc codec.Codec) CustomEncoder {
	return func(_sender sdk.AccAddress, msg json.RawMessage) ([]sdk.Msg, error) {
		var custom reflectCustomMsg
		err := json.Unmarshal(msg, &custom)
		if err != nil {
			return nil, errorsmod.Wrap(sdkerrors.ErrJSONUnmarshal, err.Error())
		}
		if custom.Raw != nil {
<<<<<<< HEAD
			var any codectypes.Any
			if err := cdc.UnmarshalJSON(custom.Raw, &any); err != nil {
=======
			var codecAny codectypes.Any
			if err := cdc.UnmarshalJSON(custom.Raw, &codecAny); err != nil {
>>>>>>> 5edfd6c7
				return nil, errorsmod.Wrap(sdkerrors.ErrJSONUnmarshal, err.Error())
			}
			var msg sdk.Msg
			if err := cdc.UnpackAny(&codecAny, &msg); err != nil {
				return nil, err
			}
			return []sdk.Msg{msg}, nil
		}
		if custom.Debug != "" {
			return nil, errorsmod.Wrapf(types.ErrInvalidMsg, "Custom Debug: %s", custom.Debug)
		}
		return nil, errorsmod.Wrap(types.ErrInvalidMsg, "Unknown Custom message variant")
	}
}

type reflectCustomQuery struct {
	Ping        *struct{}      `json:"ping,omitempty"`
	Capitalized *testdata.Text `json:"capitalized,omitempty"`
}

// this is from the go code back to the contract (capitalized or ping)
type customQueryResponse struct {
	Msg string `json:"msg"`
}

<<<<<<< HEAD
=======
// this is from the contract to the go code (capitalized or ping)
>>>>>>> 5edfd6c7
type capitalizedResponse struct {
	Text string `json:"text"`
}

// reflectPlugins needs to be registered in test setup to handle custom query callbacks
func reflectPlugins() *QueryPlugins {
	return &QueryPlugins{
		Custom: performCustomQuery,
	}
}

func performCustomQuery(_ sdk.Context, request json.RawMessage) ([]byte, error) {
	var custom reflectCustomQuery
	err := json.Unmarshal(request, &custom)
	if err != nil {
		return nil, errorsmod.Wrap(sdkerrors.ErrJSONUnmarshal, err.Error())
	}
	if custom.Capitalized != nil {
		msg := strings.ToUpper(custom.Capitalized.Text)
		return json.Marshal(customQueryResponse{Msg: msg})
	}
	if custom.Ping != nil {
		return json.Marshal(customQueryResponse{Msg: "pong"})
	}
	return nil, errorsmod.Wrap(types.ErrInvalidMsg, "Unknown Custom query variant")
}<|MERGE_RESOLUTION|>--- conflicted
+++ resolved
@@ -375,10 +375,6 @@
 	}
 	protoQueryBin, err := proto.Marshal(&protoQuery)
 	require.NoError(t, err)
-<<<<<<< HEAD
-=======
-
->>>>>>> 5edfd6c7
 	protoRequest := wasmvmtypes.QueryRequest{
 		Stargate: &wasmvmtypes.StargateQuery{
 			Path: "/cosmos.bank.v1beta1.Query/AllBalances",
@@ -630,13 +626,8 @@
 			return nil, errorsmod.Wrap(sdkerrors.ErrJSONUnmarshal, err.Error())
 		}
 		if custom.Raw != nil {
-<<<<<<< HEAD
-			var any codectypes.Any
-			if err := cdc.UnmarshalJSON(custom.Raw, &any); err != nil {
-=======
 			var codecAny codectypes.Any
 			if err := cdc.UnmarshalJSON(custom.Raw, &codecAny); err != nil {
->>>>>>> 5edfd6c7
 				return nil, errorsmod.Wrap(sdkerrors.ErrJSONUnmarshal, err.Error())
 			}
 			var msg sdk.Msg
@@ -662,10 +653,7 @@
 	Msg string `json:"msg"`
 }
 
-<<<<<<< HEAD
-=======
 // this is from the contract to the go code (capitalized or ping)
->>>>>>> 5edfd6c7
 type capitalizedResponse struct {
 	Text string `json:"text"`
 }
