--- conflicted
+++ resolved
@@ -1,11 +1,10 @@
-package keeper_test
+package keeper
 
 import (
 	"math"
 	"strings"
 	"testing"
 
-	"github.com/CosmWasm/wasmd/x/wasm/keeper"
 	"github.com/CosmWasm/wasmd/x/wasm/types"
 
 	wasmvmtypes "github.com/CosmWasm/wasmvm/types"
@@ -17,23 +16,23 @@
 func TestCompileCosts(t *testing.T) {
 	specs := map[string]struct {
 		srcLen    int
-		srcConfig keeper.WasmGasRegisterConfig
+		srcConfig WasmGasRegisterConfig
 		exp       sdk.Gas
 		expPanic  bool
 	}{
 		"one byte": {
 			srcLen:    1,
-			srcConfig: keeper.DefaultGasRegisterConfig(),
+			srcConfig: DefaultGasRegisterConfig(),
 			exp:       sdk.Gas(3), // DefaultCompileCost
 		},
 		"zero byte": {
 			srcLen:    0,
-			srcConfig: keeper.DefaultGasRegisterConfig(),
+			srcConfig: DefaultGasRegisterConfig(),
 			exp:       sdk.Gas(0),
 		},
 		"negative len": {
 			srcLen:    -1,
-			srcConfig: keeper.DefaultGasRegisterConfig(),
+			srcConfig: DefaultGasRegisterConfig(),
 			expPanic:  true,
 		},
 	}
@@ -41,11 +40,11 @@
 		t.Run(name, func(t *testing.T) {
 			if spec.expPanic {
 				assert.Panics(t, func() {
-					keeper.NewWasmGasRegister(spec.srcConfig).CompileCosts(spec.srcLen)
-				})
-				return
-			}
-			gotGas := keeper.NewWasmGasRegister(spec.srcConfig).CompileCosts(spec.srcLen)
+					NewWasmGasRegister(spec.srcConfig).CompileCosts(spec.srcLen)
+				})
+				return
+			}
+			gotGas := NewWasmGasRegister(spec.srcConfig).CompileCosts(spec.srcLen)
 			assert.Equal(t, spec.exp, gotGas)
 		})
 	}
@@ -54,45 +53,99 @@
 func TestNewContractInstanceCosts(t *testing.T) {
 	specs := map[string]struct {
 		srcLen    int
-		srcConfig keeper.WasmGasRegisterConfig
+		srcConfig WasmGasRegisterConfig
 		pinned    bool
 		exp       sdk.Gas
 		expPanic  bool
 	}{
 		"small msg - pinned": {
 			srcLen:    1,
-			srcConfig: keeper.DefaultGasRegisterConfig(),
-			pinned:    true,
-			exp:       keeper.DefaultContractMessageDataCost,
+			srcConfig: DefaultGasRegisterConfig(),
+			pinned:    true,
+			exp:       DefaultContractMessageDataCost,
 		},
 		"big msg - pinned": {
 			srcLen:    math.MaxUint32,
-			srcConfig: keeper.DefaultGasRegisterConfig(),
-			pinned:    true,
-			exp:       keeper.DefaultContractMessageDataCost * sdk.Gas(math.MaxUint32),
+			srcConfig: DefaultGasRegisterConfig(),
+			pinned:    true,
+			exp:       DefaultContractMessageDataCost * sdk.Gas(math.MaxUint32),
 		},
 		"empty msg - pinned": {
 			srcLen:    0,
 			pinned:    true,
-			srcConfig: keeper.DefaultGasRegisterConfig(),
+			srcConfig: DefaultGasRegisterConfig(),
 			exp:       sdk.Gas(0),
 		},
 		"small msg - unpinned": {
 			srcLen:    1,
-			srcConfig: keeper.DefaultGasRegisterConfig(),
-			exp:       keeper.DefaultContractMessageDataCost + keeper.DefaultInstanceCost,
+			srcConfig: DefaultGasRegisterConfig(),
+			exp:       DefaultContractMessageDataCost + DefaultInstanceCost,
 		},
 		"big msg - unpinned": {
 			srcLen:    math.MaxUint32,
-<<<<<<< HEAD
-			srcConfig: keeper.DefaultGasRegisterConfig(),
-			exp:       keeper.DefaultContractMessageDataCost*math.MaxUint32 + keeper.DefaultInstanceCost,
+			srcConfig: DefaultGasRegisterConfig(),
+			exp:       DefaultContractMessageDataCost*math.MaxUint32 + DefaultInstanceCost,
 		},
 		"empty msg - unpinned": {
 			srcLen:    0,
-			srcConfig: keeper.DefaultGasRegisterConfig(),
-			exp:       keeper.DefaultInstanceCost,
-=======
+			srcConfig: DefaultGasRegisterConfig(),
+			exp:       DefaultInstanceCost,
+		},
+
+		"negative len": {
+			srcLen:    -1,
+			srcConfig: DefaultGasRegisterConfig(),
+			expPanic:  true,
+		},
+	}
+	for name, spec := range specs {
+		t.Run(name, func(t *testing.T) {
+			if spec.expPanic {
+				assert.Panics(t, func() {
+					NewWasmGasRegister(spec.srcConfig).NewContractInstanceCosts(spec.pinned, spec.srcLen)
+				})
+				return
+			}
+			gotGas := NewWasmGasRegister(spec.srcConfig).NewContractInstanceCosts(spec.pinned, spec.srcLen)
+			assert.Equal(t, spec.exp, gotGas)
+		})
+	}
+}
+
+func TestContractInstanceCosts(t *testing.T) {
+	// same as TestNewContractInstanceCosts currently
+	specs := map[string]struct {
+		srcLen    int
+		srcConfig WasmGasRegisterConfig
+		pinned    bool
+		exp       sdk.Gas
+		expPanic  bool
+	}{
+		"small msg - pinned": {
+			srcLen:    1,
+			srcConfig: DefaultGasRegisterConfig(),
+			pinned:    true,
+			exp:       DefaultContractMessageDataCost,
+		},
+		"big msg - pinned": {
+			srcLen:    math.MaxUint32,
+			srcConfig: DefaultGasRegisterConfig(),
+			pinned:    true,
+			exp:       DefaultContractMessageDataCost * math.MaxUint32,
+		},
+		"empty msg - pinned": {
+			srcLen:    0,
+			pinned:    true,
+			srcConfig: DefaultGasRegisterConfig(),
+			exp:       sdk.Gas(0),
+		},
+		"small msg - unpinned": {
+			srcLen:    1,
+			srcConfig: DefaultGasRegisterConfig(),
+			exp:       DefaultContractMessageDataCost + DefaultInstanceCost,
+		},
+		"big msg - unpinned": {
+			srcLen:    math.MaxUint32,
 			srcConfig: DefaultGasRegisterConfig(),
 			exp:       DefaultContractMessageDataCost*math.MaxUint32 + DefaultInstanceCost,
 		},
@@ -100,12 +153,11 @@
 			srcLen:    0,
 			srcConfig: DefaultGasRegisterConfig(),
 			exp:       DefaultInstanceCost,
->>>>>>> 0af73b44
 		},
 
 		"negative len": {
 			srcLen:    -1,
-			srcConfig: keeper.DefaultGasRegisterConfig(),
+			srcConfig: DefaultGasRegisterConfig(),
 			expPanic:  true,
 		},
 	}
@@ -113,245 +165,136 @@
 		t.Run(name, func(t *testing.T) {
 			if spec.expPanic {
 				assert.Panics(t, func() {
-					keeper.NewWasmGasRegister(spec.srcConfig).NewContractInstanceCosts(spec.pinned, spec.srcLen)
-				})
-				return
-			}
-			gotGas := keeper.NewWasmGasRegister(spec.srcConfig).NewContractInstanceCosts(spec.pinned, spec.srcLen)
+					NewWasmGasRegister(spec.srcConfig).InstantiateContractCosts(spec.pinned, spec.srcLen)
+				})
+				return
+			}
+			gotGas := NewWasmGasRegister(spec.srcConfig).InstantiateContractCosts(spec.pinned, spec.srcLen)
 			assert.Equal(t, spec.exp, gotGas)
 		})
 	}
 }
 
-func TestContractInstanceCosts(t *testing.T) {
-	// same as TestNewContractInstanceCosts currently
-	specs := map[string]struct {
-		srcLen    int
-		srcConfig keeper.WasmGasRegisterConfig
+func TestReplyCost(t *testing.T) {
+	specs := map[string]struct {
+		src       wasmvmtypes.Reply
+		srcConfig WasmGasRegisterConfig
 		pinned    bool
 		exp       sdk.Gas
 		expPanic  bool
 	}{
-		"small msg - pinned": {
-			srcLen:    1,
-			srcConfig: keeper.DefaultGasRegisterConfig(),
-			pinned:    true,
-			exp:       keeper.DefaultContractMessageDataCost,
-		},
-		"big msg - pinned": {
-			srcLen:    math.MaxUint32,
-			srcConfig: keeper.DefaultGasRegisterConfig(),
-			pinned:    true,
-<<<<<<< HEAD
-			exp:       keeper.DefaultContractMessageDataCost * math.MaxUint32,
-=======
-			exp:       DefaultContractMessageDataCost * math.MaxUint32,
->>>>>>> 0af73b44
-		},
-		"empty msg - pinned": {
-			srcLen:    0,
-			pinned:    true,
-			srcConfig: keeper.DefaultGasRegisterConfig(),
-			exp:       sdk.Gas(0),
-		},
-		"small msg - unpinned": {
-			srcLen:    1,
-			srcConfig: keeper.DefaultGasRegisterConfig(),
-			exp:       keeper.DefaultContractMessageDataCost + keeper.DefaultInstanceCost,
-		},
-		"big msg - unpinned": {
-			srcLen:    math.MaxUint32,
-<<<<<<< HEAD
-			srcConfig: keeper.DefaultGasRegisterConfig(),
-			exp:       keeper.DefaultContractMessageDataCost*math.MaxUint32 + keeper.DefaultInstanceCost,
-		},
-		"empty msg - unpinned": {
-			srcLen:    0,
-			srcConfig: keeper.DefaultGasRegisterConfig(),
-			exp:       keeper.DefaultInstanceCost,
-=======
-			srcConfig: DefaultGasRegisterConfig(),
-			exp:       DefaultContractMessageDataCost*math.MaxUint32 + DefaultInstanceCost,
-		},
-		"empty msg - unpinned": {
-			srcLen:    0,
+		"subcall response with events and data - pinned": {
+			src: wasmvmtypes.Reply{
+				Result: wasmvmtypes.SubMsgResult{
+					Ok: &wasmvmtypes.SubMsgResponse{
+						Events: []wasmvmtypes.Event{
+							{Type: "foo", Attributes: []wasmvmtypes.EventAttribute{{Key: "myKey", Value: "myData"}}},
+						},
+						Data: []byte{0x1},
+					},
+				},
+			},
+			srcConfig: DefaultGasRegisterConfig(),
+			pinned:    true,
+			exp:       3*DefaultEventAttributeDataCost + DefaultPerAttributeCost + DefaultContractMessageDataCost, // 3 == len("foo")
+		},
+		"subcall response with events - pinned": {
+			src: wasmvmtypes.Reply{
+				Result: wasmvmtypes.SubMsgResult{
+					Ok: &wasmvmtypes.SubMsgResponse{
+						Events: []wasmvmtypes.Event{
+							{Type: "foo", Attributes: []wasmvmtypes.EventAttribute{{Key: "myKey", Value: "myData"}}},
+						},
+					},
+				},
+			},
+			srcConfig: DefaultGasRegisterConfig(),
+			pinned:    true,
+			exp:       3*DefaultEventAttributeDataCost + DefaultPerAttributeCost, // 3 == len("foo")
+		},
+		"subcall response with events exceeds free tier- pinned": {
+			src: wasmvmtypes.Reply{
+				Result: wasmvmtypes.SubMsgResult{
+					Ok: &wasmvmtypes.SubMsgResponse{
+						Events: []wasmvmtypes.Event{
+							{Type: "foo", Attributes: []wasmvmtypes.EventAttribute{{Key: strings.Repeat("x", DefaultEventAttributeDataFreeTier), Value: "myData"}}},
+						},
+					},
+				},
+			},
+			srcConfig: DefaultGasRegisterConfig(),
+			pinned:    true,
+			exp:       (3+6)*DefaultEventAttributeDataCost + DefaultPerAttributeCost, // 3 == len("foo"), 6 == len("myData")
+		},
+		"subcall response error - pinned": {
+			src: wasmvmtypes.Reply{
+				Result: wasmvmtypes.SubMsgResult{
+					Err: "foo",
+				},
+			},
+			srcConfig: DefaultGasRegisterConfig(),
+			pinned:    true,
+			exp:       3 * DefaultContractMessageDataCost,
+		},
+		"subcall response with events and data - unpinned": {
+			src: wasmvmtypes.Reply{
+				Result: wasmvmtypes.SubMsgResult{
+					Ok: &wasmvmtypes.SubMsgResponse{
+						Events: []wasmvmtypes.Event{
+							{Type: "foo", Attributes: []wasmvmtypes.EventAttribute{{Key: "myKey", Value: "myData"}}},
+						},
+						Data: []byte{0x1},
+					},
+				},
+			},
+			srcConfig: DefaultGasRegisterConfig(),
+			exp:       DefaultInstanceCost + 3*DefaultEventAttributeDataCost + DefaultPerAttributeCost + DefaultContractMessageDataCost,
+		},
+		"subcall response with events - unpinned": {
+			src: wasmvmtypes.Reply{
+				Result: wasmvmtypes.SubMsgResult{
+					Ok: &wasmvmtypes.SubMsgResponse{
+						Events: []wasmvmtypes.Event{
+							{Type: "foo", Attributes: []wasmvmtypes.EventAttribute{{Key: "myKey", Value: "myData"}}},
+						},
+					},
+				},
+			},
+			srcConfig: DefaultGasRegisterConfig(),
+			exp:       DefaultInstanceCost + 3*DefaultEventAttributeDataCost + DefaultPerAttributeCost,
+		},
+		"subcall response with events exceeds free tier- unpinned": {
+			src: wasmvmtypes.Reply{
+				Result: wasmvmtypes.SubMsgResult{
+					Ok: &wasmvmtypes.SubMsgResponse{
+						Events: []wasmvmtypes.Event{
+							{Type: "foo", Attributes: []wasmvmtypes.EventAttribute{{Key: strings.Repeat("x", DefaultEventAttributeDataFreeTier), Value: "myData"}}},
+						},
+					},
+				},
+			},
+			srcConfig: DefaultGasRegisterConfig(),
+			exp:       DefaultInstanceCost + (3+6)*DefaultEventAttributeDataCost + DefaultPerAttributeCost, // 3 == len("foo"), 6 == len("myData")
+		},
+		"subcall response error - unpinned": {
+			src: wasmvmtypes.Reply{
+				Result: wasmvmtypes.SubMsgResult{
+					Err: "foo",
+				},
+			},
+			srcConfig: DefaultGasRegisterConfig(),
+			exp:       DefaultInstanceCost + 3*DefaultContractMessageDataCost,
+		},
+		"subcall response with empty events": {
+			src: wasmvmtypes.Reply{
+				Result: wasmvmtypes.SubMsgResult{
+					Ok: &wasmvmtypes.SubMsgResponse{
+						Events: make([]wasmvmtypes.Event, 10),
+					},
+				},
+			},
 			srcConfig: DefaultGasRegisterConfig(),
 			exp:       DefaultInstanceCost,
->>>>>>> 0af73b44
-		},
-
-		"negative len": {
-			srcLen:    -1,
-			srcConfig: keeper.DefaultGasRegisterConfig(),
-			expPanic:  true,
-		},
-	}
-	for name, spec := range specs {
-		t.Run(name, func(t *testing.T) {
-			if spec.expPanic {
-				assert.Panics(t, func() {
-					keeper.NewWasmGasRegister(spec.srcConfig).InstantiateContractCosts(spec.pinned, spec.srcLen)
-				})
-				return
-			}
-			gotGas := keeper.NewWasmGasRegister(spec.srcConfig).InstantiateContractCosts(spec.pinned, spec.srcLen)
-			assert.Equal(t, spec.exp, gotGas)
-		})
-	}
-}
-
-func TestReplyCost(t *testing.T) {
-	specs := map[string]struct {
-		src       wasmvmtypes.Reply
-		srcConfig keeper.WasmGasRegisterConfig
-		pinned    bool
-		exp       sdk.Gas
-		expPanic  bool
-	}{
-		"subcall response with events and data - pinned": {
-			src: wasmvmtypes.Reply{
-				Result: wasmvmtypes.SubMsgResult{
-					Ok: &wasmvmtypes.SubMsgResponse{
-						Events: []wasmvmtypes.Event{
-							{Type: "foo", Attributes: []wasmvmtypes.EventAttribute{{Key: "myKey", Value: "myData"}}},
-						},
-						Data: []byte{0x1},
-					},
-				},
-			},
-			srcConfig: keeper.DefaultGasRegisterConfig(),
-			pinned:    true,
-<<<<<<< HEAD
-			exp:       3*keeper.DefaultEventAttributeDataCost + keeper.DefaultPerAttributeCost + keeper.DefaultContractMessageDataCost, // 3 == len("foo")
-=======
-			exp:       3*DefaultEventAttributeDataCost + DefaultPerAttributeCost + DefaultContractMessageDataCost, // 3 == len("foo")
->>>>>>> 0af73b44
-		},
-		"subcall response with events - pinned": {
-			src: wasmvmtypes.Reply{
-				Result: wasmvmtypes.SubMsgResult{
-					Ok: &wasmvmtypes.SubMsgResponse{
-						Events: []wasmvmtypes.Event{
-							{Type: "foo", Attributes: []wasmvmtypes.EventAttribute{{Key: "myKey", Value: "myData"}}},
-						},
-					},
-				},
-			},
-			srcConfig: keeper.DefaultGasRegisterConfig(),
-			pinned:    true,
-<<<<<<< HEAD
-			exp:       3*keeper.DefaultEventAttributeDataCost + keeper.DefaultPerAttributeCost, // 3 == len("foo")
-=======
-			exp:       3*DefaultEventAttributeDataCost + DefaultPerAttributeCost, // 3 == len("foo")
->>>>>>> 0af73b44
-		},
-		"subcall response with events exceeds free tier- pinned": {
-			src: wasmvmtypes.Reply{
-				Result: wasmvmtypes.SubMsgResult{
-					Ok: &wasmvmtypes.SubMsgResponse{
-						Events: []wasmvmtypes.Event{
-							{Type: "foo", Attributes: []wasmvmtypes.EventAttribute{{Key: strings.Repeat("x", keeper.DefaultEventAttributeDataFreeTier), Value: "myData"}}},
-						},
-					},
-				},
-			},
-			srcConfig: keeper.DefaultGasRegisterConfig(),
-			pinned:    true,
-<<<<<<< HEAD
-			exp:       (3+6)*keeper.DefaultEventAttributeDataCost + keeper.DefaultPerAttributeCost, // 3 == len("foo"), 6 == len("myData")
-=======
-			exp:       (3+6)*DefaultEventAttributeDataCost + DefaultPerAttributeCost, // 3 == len("foo"), 6 == len("myData")
->>>>>>> 0af73b44
-		},
-		"subcall response error - pinned": {
-			src: wasmvmtypes.Reply{
-				Result: wasmvmtypes.SubMsgResult{
-					Err: "foo",
-				},
-			},
-			srcConfig: keeper.DefaultGasRegisterConfig(),
-			pinned:    true,
-			exp:       3 * keeper.DefaultContractMessageDataCost,
-		},
-		"subcall response with events and data - unpinned": {
-			src: wasmvmtypes.Reply{
-				Result: wasmvmtypes.SubMsgResult{
-					Ok: &wasmvmtypes.SubMsgResponse{
-						Events: []wasmvmtypes.Event{
-							{Type: "foo", Attributes: []wasmvmtypes.EventAttribute{{Key: "myKey", Value: "myData"}}},
-						},
-						Data: []byte{0x1},
-					},
-				},
-			},
-<<<<<<< HEAD
-			srcConfig: keeper.DefaultGasRegisterConfig(),
-			exp:       keeper.DefaultInstanceCost + 3*keeper.DefaultEventAttributeDataCost + keeper.DefaultPerAttributeCost + keeper.DefaultContractMessageDataCost,
-=======
-			srcConfig: DefaultGasRegisterConfig(),
-			exp:       DefaultInstanceCost + 3*DefaultEventAttributeDataCost + DefaultPerAttributeCost + DefaultContractMessageDataCost,
->>>>>>> 0af73b44
-		},
-		"subcall response with events - unpinned": {
-			src: wasmvmtypes.Reply{
-				Result: wasmvmtypes.SubMsgResult{
-					Ok: &wasmvmtypes.SubMsgResponse{
-						Events: []wasmvmtypes.Event{
-							{Type: "foo", Attributes: []wasmvmtypes.EventAttribute{{Key: "myKey", Value: "myData"}}},
-						},
-					},
-				},
-			},
-<<<<<<< HEAD
-			srcConfig: keeper.DefaultGasRegisterConfig(),
-			exp:       keeper.DefaultInstanceCost + 3*keeper.DefaultEventAttributeDataCost + keeper.DefaultPerAttributeCost,
-=======
-			srcConfig: DefaultGasRegisterConfig(),
-			exp:       DefaultInstanceCost + 3*DefaultEventAttributeDataCost + DefaultPerAttributeCost,
->>>>>>> 0af73b44
-		},
-		"subcall response with events exceeds free tier- unpinned": {
-			src: wasmvmtypes.Reply{
-				Result: wasmvmtypes.SubMsgResult{
-					Ok: &wasmvmtypes.SubMsgResponse{
-						Events: []wasmvmtypes.Event{
-							{Type: "foo", Attributes: []wasmvmtypes.EventAttribute{{Key: strings.Repeat("x", keeper.DefaultEventAttributeDataFreeTier), Value: "myData"}}},
-						},
-					},
-				},
-			},
-<<<<<<< HEAD
-			srcConfig: keeper.DefaultGasRegisterConfig(),
-			exp:       keeper.DefaultInstanceCost + (3+6)*keeper.DefaultEventAttributeDataCost + keeper.DefaultPerAttributeCost, // 3 == len("foo"), 6 == len("myData")
-=======
-			srcConfig: DefaultGasRegisterConfig(),
-			exp:       DefaultInstanceCost + (3+6)*DefaultEventAttributeDataCost + DefaultPerAttributeCost, // 3 == len("foo"), 6 == len("myData")
->>>>>>> 0af73b44
-		},
-		"subcall response error - unpinned": {
-			src: wasmvmtypes.Reply{
-				Result: wasmvmtypes.SubMsgResult{
-					Err: "foo",
-				},
-			},
-<<<<<<< HEAD
-			srcConfig: keeper.DefaultGasRegisterConfig(),
-			exp:       keeper.DefaultInstanceCost + 3*keeper.DefaultContractMessageDataCost,
-=======
-			srcConfig: DefaultGasRegisterConfig(),
-			exp:       DefaultInstanceCost + 3*DefaultContractMessageDataCost,
->>>>>>> 0af73b44
-		},
-		"subcall response with empty events": {
-			src: wasmvmtypes.Reply{
-				Result: wasmvmtypes.SubMsgResult{
-					Ok: &wasmvmtypes.SubMsgResponse{
-						Events: make([]wasmvmtypes.Event, 10),
-					},
-				},
-			},
-			srcConfig: keeper.DefaultGasRegisterConfig(),
-			exp:       keeper.DefaultInstanceCost,
 		},
 		"subcall response with events unset": {
 			src: wasmvmtypes.Reply{
@@ -359,19 +302,19 @@
 					Ok: &wasmvmtypes.SubMsgResponse{},
 				},
 			},
-			srcConfig: keeper.DefaultGasRegisterConfig(),
-			exp:       keeper.DefaultInstanceCost,
-		},
-	}
-	for name, spec := range specs {
-		t.Run(name, func(t *testing.T) {
-			if spec.expPanic {
-				assert.Panics(t, func() {
-					keeper.NewWasmGasRegister(spec.srcConfig).ReplyCosts(spec.pinned, spec.src)
-				})
-				return
-			}
-			gotGas := keeper.NewWasmGasRegister(spec.srcConfig).ReplyCosts(spec.pinned, spec.src)
+			srcConfig: DefaultGasRegisterConfig(),
+			exp:       DefaultInstanceCost,
+		},
+	}
+	for name, spec := range specs {
+		t.Run(name, func(t *testing.T) {
+			if spec.expPanic {
+				assert.Panics(t, func() {
+					NewWasmGasRegister(spec.srcConfig).ReplyCosts(spec.pinned, spec.src)
+				})
+				return
+			}
+			gotGas := NewWasmGasRegister(spec.srcConfig).ReplyCosts(spec.pinned, spec.src)
 			assert.Equal(t, spec.exp, gotGas)
 		})
 	}
@@ -386,11 +329,11 @@
 	}{
 		"empty events": {
 			srcEvents: make([]wasmvmtypes.Event, 1),
-			expGas:    keeper.DefaultPerCustomEventCost,
+			expGas:    DefaultPerCustomEventCost,
 		},
 		"empty attributes": {
 			srcAttrs: make([]wasmvmtypes.EventAttribute, 1),
-			expGas:   keeper.DefaultPerAttributeCost,
+			expGas:   DefaultPerAttributeCost,
 		},
 		"both nil": {
 			expGas: 0,
@@ -398,7 +341,7 @@
 	}
 	for name, spec := range specs {
 		t.Run(name, func(t *testing.T) {
-			gotGas := keeper.NewDefaultWasmGasRegister().EventCosts(spec.srcAttrs, spec.srcEvents)
+			gotGas := NewDefaultWasmGasRegister().EventCosts(spec.srcAttrs, spec.srcEvents)
 			assert.Equal(t, spec.expGas, gotGas)
 		})
 	}
@@ -407,24 +350,24 @@
 func TestToWasmVMGasConversion(t *testing.T) {
 	specs := map[string]struct {
 		src       storetypes.Gas
-		srcConfig keeper.WasmGasRegisterConfig
+		srcConfig WasmGasRegisterConfig
 		exp       uint64
 		expPanic  bool
 	}{
 		"0": {
 			src:       0,
 			exp:       0,
-			srcConfig: keeper.DefaultGasRegisterConfig(),
+			srcConfig: DefaultGasRegisterConfig(),
 		},
 		"max": {
-			srcConfig: keeper.WasmGasRegisterConfig{
+			srcConfig: WasmGasRegisterConfig{
 				GasMultiplier: 1,
 			},
 			src: math.MaxUint64,
 			exp: math.MaxUint64,
 		},
 		"overflow": {
-			srcConfig: keeper.WasmGasRegisterConfig{
+			srcConfig: WasmGasRegisterConfig{
 				GasMultiplier: 2,
 			},
 			src:      math.MaxUint64,
@@ -435,12 +378,12 @@
 		t.Run(name, func(t *testing.T) {
 			if spec.expPanic {
 				assert.Panics(t, func() {
-					r := keeper.NewWasmGasRegister(spec.srcConfig)
+					r := NewWasmGasRegister(spec.srcConfig)
 					_ = r.ToWasmVMGas(spec.src)
 				})
 				return
 			}
-			r := keeper.NewWasmGasRegister(spec.srcConfig)
+			r := NewWasmGasRegister(spec.srcConfig)
 			got := r.ToWasmVMGas(spec.src)
 			assert.Equal(t, spec.exp, got)
 		})
@@ -451,23 +394,23 @@
 	specs := map[string]struct {
 		src       uint64
 		exp       storetypes.Gas
-		srcConfig keeper.WasmGasRegisterConfig
+		srcConfig WasmGasRegisterConfig
 		expPanic  bool
 	}{
 		"0": {
 			src:       0,
 			exp:       0,
-			srcConfig: keeper.DefaultGasRegisterConfig(),
+			srcConfig: DefaultGasRegisterConfig(),
 		},
 		"max": {
-			srcConfig: keeper.WasmGasRegisterConfig{
+			srcConfig: WasmGasRegisterConfig{
 				GasMultiplier: 1,
 			},
 			src: math.MaxUint64,
 			exp: math.MaxUint64,
 		},
 		"missconfigured": {
-			srcConfig: keeper.WasmGasRegisterConfig{
+			srcConfig: WasmGasRegisterConfig{
 				GasMultiplier: 0,
 			},
 			src:      1,
@@ -478,12 +421,12 @@
 		t.Run(name, func(t *testing.T) {
 			if spec.expPanic {
 				assert.Panics(t, func() {
-					r := keeper.NewWasmGasRegister(spec.srcConfig)
+					r := NewWasmGasRegister(spec.srcConfig)
 					_ = r.FromWasmVMGas(spec.src)
 				})
 				return
 			}
-			r := keeper.NewWasmGasRegister(spec.srcConfig)
+			r := NewWasmGasRegister(spec.srcConfig)
 			got := r.FromWasmVMGas(spec.src)
 			assert.Equal(t, spec.exp, got)
 		})
@@ -519,10 +462,10 @@
 	for name, spec := range specs {
 		t.Run(name, func(t *testing.T) {
 			if spec.expPanic {
-				assert.Panics(t, func() { keeper.NewDefaultWasmGasRegister().UncompressCosts(spec.lenIn) })
-				return
-			}
-			got := keeper.NewDefaultWasmGasRegister().UncompressCosts(spec.lenIn)
+				assert.Panics(t, func() { NewDefaultWasmGasRegister().UncompressCosts(spec.lenIn) })
+				return
+			}
+			got := NewDefaultWasmGasRegister().UncompressCosts(spec.lenIn)
 			assert.Equal(t, spec.exp, got)
 		})
 	}
