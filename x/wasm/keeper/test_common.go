package keeper

import (
	"bytes"
	"encoding/binary"
	"encoding/json"
	"fmt"
	"os"
	"testing"
	"time"

	"github.com/cosmos/cosmos-sdk/baseapp"
	"github.com/cosmos/cosmos-sdk/codec"
	"github.com/cosmos/cosmos-sdk/std"
	"github.com/cosmos/cosmos-sdk/store"
	storetypes "github.com/cosmos/cosmos-sdk/store/types"
	sdk "github.com/cosmos/cosmos-sdk/types"
	"github.com/cosmos/cosmos-sdk/types/address"
	sdkerrors "github.com/cosmos/cosmos-sdk/types/errors"
	"github.com/cosmos/cosmos-sdk/types/module"
	"github.com/cosmos/cosmos-sdk/x/auth"
	authkeeper "github.com/cosmos/cosmos-sdk/x/auth/keeper"
	authtypes "github.com/cosmos/cosmos-sdk/x/auth/types"
	"github.com/cosmos/cosmos-sdk/x/auth/vesting"
	authzkeeper "github.com/cosmos/cosmos-sdk/x/authz/keeper"
	"github.com/cosmos/cosmos-sdk/x/bank"
	bankkeeper "github.com/cosmos/cosmos-sdk/x/bank/keeper"
	banktypes "github.com/cosmos/cosmos-sdk/x/bank/types"
	"github.com/cosmos/cosmos-sdk/x/capability"
	capabilitykeeper "github.com/cosmos/cosmos-sdk/x/capability/keeper"
	capabilitytypes "github.com/cosmos/cosmos-sdk/x/capability/types"
	"github.com/cosmos/cosmos-sdk/x/crisis"
	crisistypes "github.com/cosmos/cosmos-sdk/x/crisis/types"
	"github.com/cosmos/cosmos-sdk/x/distribution"
	distrclient "github.com/cosmos/cosmos-sdk/x/distribution/client"
	distributionkeeper "github.com/cosmos/cosmos-sdk/x/distribution/keeper"
	distributiontypes "github.com/cosmos/cosmos-sdk/x/distribution/types"
	"github.com/cosmos/cosmos-sdk/x/evidence"
	evidencetypes "github.com/cosmos/cosmos-sdk/x/evidence/types"
	"github.com/cosmos/cosmos-sdk/x/feegrant"
	"github.com/cosmos/cosmos-sdk/x/gov"
	govclient "github.com/cosmos/cosmos-sdk/x/gov/client"
	govkeeper "github.com/cosmos/cosmos-sdk/x/gov/keeper"
	govtypes "github.com/cosmos/cosmos-sdk/x/gov/types"
	govv1 "github.com/cosmos/cosmos-sdk/x/gov/types/v1"
	govv1beta1 "github.com/cosmos/cosmos-sdk/x/gov/types/v1beta1"
	"github.com/cosmos/cosmos-sdk/x/mint"
	minttypes "github.com/cosmos/cosmos-sdk/x/mint/types"
	"github.com/cosmos/cosmos-sdk/x/params"
	paramsclient "github.com/cosmos/cosmos-sdk/x/params/client"
	paramskeeper "github.com/cosmos/cosmos-sdk/x/params/keeper"
	paramstypes "github.com/cosmos/cosmos-sdk/x/params/types"
	paramproposal "github.com/cosmos/cosmos-sdk/x/params/types/proposal"
	"github.com/cosmos/cosmos-sdk/x/slashing"
	slashingtypes "github.com/cosmos/cosmos-sdk/x/slashing/types"
	"github.com/cosmos/cosmos-sdk/x/staking"
	stakingkeeper "github.com/cosmos/cosmos-sdk/x/staking/keeper"
	stakingtypes "github.com/cosmos/cosmos-sdk/x/staking/types"
	"github.com/cosmos/cosmos-sdk/x/upgrade"
	upgradeclient "github.com/cosmos/cosmos-sdk/x/upgrade/client"
	upgradekeeper "github.com/cosmos/cosmos-sdk/x/upgrade/keeper"
	upgradetypes "github.com/cosmos/cosmos-sdk/x/upgrade/types"
	"github.com/cosmos/ibc-go/v6/modules/apps/transfer"
	ibctransfertypes "github.com/cosmos/ibc-go/v6/modules/apps/transfer/types"
	ibc "github.com/cosmos/ibc-go/v6/modules/core"
	ibchost "github.com/cosmos/ibc-go/v6/modules/core/24-host"
	ibckeeper "github.com/cosmos/ibc-go/v6/modules/core/keeper"
	"github.com/stretchr/testify/require"
	"github.com/tendermint/tendermint/crypto"
	"github.com/tendermint/tendermint/crypto/ed25519"
	"github.com/tendermint/tendermint/libs/log"
	"github.com/tendermint/tendermint/libs/rand"
	tmproto "github.com/tendermint/tendermint/proto/tendermint/types"
	dbm "github.com/tendermint/tm-db"

	wasmappparams "github.com/CosmWasm/wasmd/app/params"
	"github.com/CosmWasm/wasmd/x/wasm/keeper/wasmtesting"
	"github.com/CosmWasm/wasmd/x/wasm/types"
)

var moduleBasics = module.NewBasicManager(
	auth.AppModuleBasic{},
	bank.AppModuleBasic{},
	capability.AppModuleBasic{},
	staking.AppModuleBasic{},
	mint.AppModuleBasic{},
	distribution.AppModuleBasic{},
	gov.NewAppModuleBasic([]govclient.ProposalHandler{
		paramsclient.ProposalHandler, distrclient.ProposalHandler, upgradeclient.LegacyProposalHandler,
	}),
	params.AppModuleBasic{},
	crisis.AppModuleBasic{},
	slashing.AppModuleBasic{},
	ibc.AppModuleBasic{},
	upgrade.AppModuleBasic{},
	evidence.AppModuleBasic{},
	transfer.AppModuleBasic{},
	vesting.AppModuleBasic{},
)

func MakeTestCodec(t testing.TB) codec.Codec {
	return MakeEncodingConfig(t).Marshaler
}

func MakeEncodingConfig(_ testing.TB) wasmappparams.EncodingConfig {
	encodingConfig := wasmappparams.MakeEncodingConfig()
	amino := encodingConfig.Amino
	interfaceRegistry := encodingConfig.InterfaceRegistry

	std.RegisterInterfaces(interfaceRegistry)
	std.RegisterLegacyAminoCodec(amino)

	moduleBasics.RegisterLegacyAminoCodec(amino)
	moduleBasics.RegisterInterfaces(interfaceRegistry)
	// add wasmd types
	types.RegisterInterfaces(interfaceRegistry)
	types.RegisterLegacyAminoCodec(amino)

	return encodingConfig
}

var TestingStakeParams = stakingtypes.Params{
	UnbondingTime:     100,
	MaxValidators:     10,
	MaxEntries:        10,
	HistoricalEntries: 10,
	BondDenom:         "stake",
	MinCommissionRate: sdk.NewDecWithPrec(10, 2),
}

type TestFaucet struct {
	t                testing.TB
	bankKeeper       bankkeeper.Keeper
	sender           sdk.AccAddress
	balance          sdk.Coins
	minterModuleName string
}

func NewTestFaucet(t testing.TB, ctx sdk.Context, bankKeeper bankkeeper.Keeper, minterModuleName string, initialAmount ...sdk.Coin) *TestFaucet {
	require.NotEmpty(t, initialAmount)
	r := &TestFaucet{t: t, bankKeeper: bankKeeper, minterModuleName: minterModuleName}
	_, addr := keyPubAddr()
	r.sender = addr
	r.Mint(ctx, addr, initialAmount...)
	r.balance = initialAmount
	return r
}

func (f *TestFaucet) Mint(parentCtx sdk.Context, addr sdk.AccAddress, amounts ...sdk.Coin) {
	require.NotEmpty(f.t, amounts)
	ctx := parentCtx.WithEventManager(sdk.NewEventManager()) // discard all faucet related events
	err := f.bankKeeper.MintCoins(ctx, f.minterModuleName, amounts)
	require.NoError(f.t, err)
	err = f.bankKeeper.SendCoinsFromModuleToAccount(ctx, f.minterModuleName, addr, amounts)
	require.NoError(f.t, err)
	f.balance = f.balance.Add(amounts...)
}

func (f *TestFaucet) Fund(parentCtx sdk.Context, receiver sdk.AccAddress, amounts ...sdk.Coin) {
	require.NotEmpty(f.t, amounts)
	// ensure faucet is always filled
	if !f.balance.IsAllGTE(amounts) {
		f.Mint(parentCtx, f.sender, amounts...)
	}
	ctx := parentCtx.WithEventManager(sdk.NewEventManager()) // discard all faucet related events
	err := f.bankKeeper.SendCoins(ctx, f.sender, receiver, amounts)
	require.NoError(f.t, err)
	f.balance = f.balance.Sub(amounts...)
}

func (f *TestFaucet) NewFundedRandomAccount(ctx sdk.Context, amounts ...sdk.Coin) sdk.AccAddress {
	_, addr := keyPubAddr()
	f.Fund(ctx, addr, amounts...)
	return addr
}

type TestKeepers struct {
	AccountKeeper    authkeeper.AccountKeeper
	StakingKeeper    stakingkeeper.Keeper
	DistKeeper       distributionkeeper.Keeper
	BankKeeper       bankkeeper.Keeper
	GovKeeper        govkeeper.Keeper
	ContractKeeper   types.ContractOpsKeeper
	WasmKeeper       *Keeper
	IBCKeeper        *ibckeeper.Keeper
	Router           *baseapp.MsgServiceRouter
	EncodingConfig   wasmappparams.EncodingConfig
	Faucet           *TestFaucet
	MultiStore       sdk.CommitMultiStore
	ScopedWasmKeeper capabilitykeeper.ScopedKeeper
}

// CreateDefaultTestInput common settings for CreateTestInput
func CreateDefaultTestInput(t testing.TB) (sdk.Context, TestKeepers) {
	return CreateTestInput(t, false, "staking")
}

// CreateTestInput encoders can be nil to accept the defaults, or set it to override some of the message handlers (like default)
func CreateTestInput(t testing.TB, isCheckTx bool, availableCapabilities string, opts ...Option) (sdk.Context, TestKeepers) {
	// Load default wasm config
	return createTestInput(t, isCheckTx, availableCapabilities, types.DefaultWasmConfig(), dbm.NewMemDB(), opts...)
}

// encoders can be nil to accept the defaults, or set it to override some of the message handlers (like default)
func createTestInput(
	t testing.TB,
	isCheckTx bool,
	availableCapabilities string,
	wasmConfig types.WasmConfig,
	db dbm.DB,
	opts ...Option,
) (sdk.Context, TestKeepers) {
	tempDir := t.TempDir()

	keys := sdk.NewKVStoreKeys(
		authtypes.StoreKey, banktypes.StoreKey, stakingtypes.StoreKey,
		minttypes.StoreKey, distributiontypes.StoreKey, slashingtypes.StoreKey,
		govtypes.StoreKey, paramstypes.StoreKey, ibchost.StoreKey, upgradetypes.StoreKey,
		evidencetypes.StoreKey, ibctransfertypes.StoreKey,
		capabilitytypes.StoreKey, feegrant.StoreKey, authzkeeper.StoreKey,
		types.StoreKey,
	)
	ms := store.NewCommitMultiStore(db)
	for _, v := range keys {
		ms.MountStoreWithDB(v, storetypes.StoreTypeIAVL, db)
	}
	tkeys := sdk.NewTransientStoreKeys(paramstypes.TStoreKey)
	for _, v := range tkeys {
		ms.MountStoreWithDB(v, storetypes.StoreTypeTransient, db)
	}

	memKeys := sdk.NewMemoryStoreKeys(capabilitytypes.MemStoreKey)
	for _, v := range memKeys {
		ms.MountStoreWithDB(v, storetypes.StoreTypeMemory, db)
	}

	require.NoError(t, ms.LoadLatestVersion())

	ctx := sdk.NewContext(ms, tmproto.Header{
		Height: 1234567,
		Time:   time.Date(2020, time.April, 22, 12, 0, 0, 0, time.UTC),
	}, isCheckTx, log.NewNopLogger())
	ctx = types.WithTXCounter(ctx, 0)

	encodingConfig := MakeEncodingConfig(t)
	appCodec, legacyAmino := encodingConfig.Marshaler, encodingConfig.Amino

	paramsKeeper := paramskeeper.NewKeeper(
		appCodec,
		legacyAmino,
		keys[paramstypes.StoreKey],
		tkeys[paramstypes.TStoreKey],
	)
	for _, m := range []string{
		authtypes.ModuleName,
		banktypes.ModuleName,
		stakingtypes.ModuleName,
		minttypes.ModuleName,
		distributiontypes.ModuleName,
		slashingtypes.ModuleName,
		crisistypes.ModuleName,
		ibctransfertypes.ModuleName,
		capabilitytypes.ModuleName,
		ibchost.ModuleName,
		govtypes.ModuleName,
		types.ModuleName,
	} {
		paramsKeeper.Subspace(m)
	}
	subspace := func(m string) paramstypes.Subspace {
		r, ok := paramsKeeper.GetSubspace(m)
		require.True(t, ok)
		return r
	}
	maccPerms := map[string][]string{ // module account permissions
		authtypes.FeeCollectorName:     nil,
		distributiontypes.ModuleName:   nil,
		minttypes.ModuleName:           {authtypes.Minter},
		stakingtypes.BondedPoolName:    {authtypes.Burner, authtypes.Staking},
		stakingtypes.NotBondedPoolName: {authtypes.Burner, authtypes.Staking},
		govtypes.ModuleName:            {authtypes.Burner},
		ibctransfertypes.ModuleName:    {authtypes.Minter, authtypes.Burner},
		types.ModuleName:               {authtypes.Burner},
	}
	accountKeeper := authkeeper.NewAccountKeeper(
		appCodec,
		keys[authtypes.StoreKey], // target store
		subspace(authtypes.ModuleName),
		authtypes.ProtoBaseAccount, // prototype
		maccPerms,
		sdk.GetConfig().GetBech32AccountAddrPrefix(),
	)
	blockedAddrs := make(map[string]bool)
	for acc := range maccPerms {
		blockedAddrs[authtypes.NewModuleAddress(acc).String()] = true
	}

	bankKeeper := bankkeeper.NewBaseKeeper(
		appCodec,
		keys[banktypes.StoreKey],
		accountKeeper,
		subspace(banktypes.ModuleName),
		blockedAddrs,
	)
	bankKeeper.SetParams(ctx, banktypes.DefaultParams())

	stakingKeeper := stakingkeeper.NewKeeper(
		appCodec,
		keys[stakingtypes.StoreKey],
		accountKeeper,
		bankKeeper,
		subspace(stakingtypes.ModuleName),
	)
	stakingKeeper.SetParams(ctx, TestingStakeParams)

	distKeeper := distributionkeeper.NewKeeper(
		appCodec,
		keys[distributiontypes.StoreKey],
		subspace(distributiontypes.ModuleName),
		accountKeeper,
		bankKeeper,
		stakingKeeper,
		authtypes.FeeCollectorName,
	)
	distKeeper.SetParams(ctx, distributiontypes.DefaultParams())
	stakingKeeper.SetHooks(distKeeper.Hooks())

	// set genesis items required for distribution
	distKeeper.SetFeePool(ctx, distributiontypes.InitialFeePool())

	upgradeKeeper := upgradekeeper.NewKeeper(
		map[int64]bool{},
		keys[upgradetypes.StoreKey],
		appCodec,
		tempDir,
		nil,
		authtypes.NewModuleAddress(govtypes.ModuleName).String(),
	)

	faucet := NewTestFaucet(t, ctx, bankKeeper, minttypes.ModuleName, sdk.NewCoin("stake", sdk.NewInt(100_000_000_000)))

	// set some funds ot pay out validatores, based on code from:
	// https://github.com/cosmos/cosmos-sdk/blob/fea231556aee4d549d7551a6190389c4328194eb/x/distribution/keeper/keeper_test.go#L50-L57
	distrAcc := distKeeper.GetDistributionAccount(ctx)
	faucet.Fund(ctx, distrAcc.GetAddress(), sdk.NewCoin("stake", sdk.NewInt(2000000)))
	accountKeeper.SetModuleAccount(ctx, distrAcc)

	capabilityKeeper := capabilitykeeper.NewKeeper(
		appCodec,
		keys[capabilitytypes.StoreKey],
		memKeys[capabilitytypes.MemStoreKey],
	)
	scopedIBCKeeper := capabilityKeeper.ScopeToModule(ibchost.ModuleName)
	scopedWasmKeeper := capabilityKeeper.ScopeToModule(types.ModuleName)

	ibcKeeper := ibckeeper.NewKeeper(
		appCodec,
		keys[ibchost.StoreKey],
		subspace(ibchost.ModuleName),
		stakingKeeper,
		upgradeKeeper,
		scopedIBCKeeper,
	)

	router := baseapp.NewMsgServiceRouter()
	router.SetInterfaceRegistry(encodingConfig.InterfaceRegistry)

	banktypes.RegisterMsgServer(router, bankkeeper.NewMsgServerImpl(bankKeeper))
	stakingtypes.RegisterMsgServer(router, stakingkeeper.NewMsgServerImpl(stakingKeeper))
	distributiontypes.RegisterMsgServer(router, distributionkeeper.NewMsgServerImpl(distKeeper))

	querier := baseapp.NewGRPCQueryRouter()
	querier.SetInterfaceRegistry(encodingConfig.InterfaceRegistry)
	msgRouter := baseapp.NewMsgServiceRouter()
	msgRouter.SetInterfaceRegistry(encodingConfig.InterfaceRegistry)

	cfg := sdk.GetConfig()
	cfg.SetAddressVerifier(types.VerifyAddressLen())

	keeper := NewKeeper(
		appCodec,
		keys[types.StoreKey],
		subspace(types.ModuleName),
		accountKeeper,
		bankKeeper,
		stakingKeeper,
		distKeeper,
		ibcKeeper.ChannelKeeper,
		&ibcKeeper.PortKeeper,
		scopedWasmKeeper,
		wasmtesting.MockIBCTransferKeeper{},
		msgRouter,
		querier,
		tempDir,
		wasmConfig,
		availableCapabilities,
		opts...,
	)
	keeper.SetParams(ctx, types.DefaultParams())
	// add wasm handler so we can loop-back (contracts calling contracts)
	contractKeeper := NewDefaultPermissionKeeper(&keeper)
	types.RegisterMsgServer(router, NewMsgServerImpl(contractKeeper))

	am := module.NewManager( // minimal module set that we use for message/ query tests
		bank.NewAppModule(appCodec, bankKeeper, accountKeeper),
		staking.NewAppModule(appCodec, stakingKeeper, accountKeeper, bankKeeper),
		distribution.NewAppModule(appCodec, distKeeper, accountKeeper, bankKeeper, stakingKeeper),
	)
	am.RegisterServices(module.NewConfigurator(appCodec, msgRouter, querier))
	types.RegisterMsgServer(msgRouter, NewMsgServerImpl(NewDefaultPermissionKeeper(keeper)))
	types.RegisterQueryServer(querier, NewGrpcQuerier(appCodec, keys[types.ModuleName], keeper, keeper.queryGasLimit))

	govRouter := govv1beta1.NewRouter().
		AddRoute(govtypes.RouterKey, govv1beta1.ProposalHandler).
		AddRoute(paramproposal.RouterKey, params.NewParamChangeProposalHandler(paramsKeeper)).
		AddRoute(distributiontypes.RouterKey, distribution.NewCommunityPoolSpendProposalHandler(distKeeper)).
		AddRoute(types.RouterKey, NewWasmProposalHandler(&keeper, types.EnableAllProposals))
	govConfig := govtypes.DefaultConfig()
	/*
		Example of setting gov params:
		govConfig.MaxMetadataLen = 10000
	*/

	govKeeper := govkeeper.NewKeeper(
		appCodec,
		keys[govtypes.StoreKey],
		subspace(govtypes.ModuleName).WithKeyTable(govv1.ParamKeyTable()),
		accountKeeper,
		bankKeeper,
		stakingKeeper,
		govRouter,
		router,
		govConfig,
	)

	govv1.RegisterMsgServer(router, govkeeper.NewMsgServerImpl(govKeeper))
	govv1beta1.RegisterQueryServer(querier, govkeeper.NewLegacyQueryServer(govKeeper))

	govKeeper.SetProposalID(ctx, govv1beta1.DefaultStartingProposalID)
	govKeeper.SetDepositParams(ctx, govv1.DefaultDepositParams())
	govKeeper.SetVotingParams(ctx, govv1.DefaultVotingParams())
	govKeeper.SetTallyParams(ctx, govv1.DefaultTallyParams())

	keepers := TestKeepers{
		AccountKeeper:    accountKeeper,
		StakingKeeper:    stakingKeeper,
		DistKeeper:       distKeeper,
		ContractKeeper:   contractKeeper,
		WasmKeeper:       &keeper,
		BankKeeper:       bankKeeper,
		GovKeeper:        govKeeper,
		IBCKeeper:        ibcKeeper,
		Router:           router,
		EncodingConfig:   encodingConfig,
		Faucet:           faucet,
		MultiStore:       ms,
		ScopedWasmKeeper: scopedWasmKeeper,
	}
	return ctx, keepers
}

// TestHandler returns a wasm handler for tests (to avoid circular imports)
func TestHandler(k types.ContractOpsKeeper) sdk.Handler {
	return func(ctx sdk.Context, msg sdk.Msg) (*sdk.Result, error) {
		ctx = ctx.WithEventManager(sdk.NewEventManager())
		switch msg := msg.(type) {
		case *types.MsgStoreCode:
			return handleStoreCode(ctx, k, msg)
		case *types.MsgInstantiateContract:
			return handleInstantiate(ctx, k, msg)
		case *types.MsgExecuteContract:
			return handleExecute(ctx, k, msg)
		default:
			errMsg := fmt.Sprintf("unrecognized wasm message type: %T", msg)
			return nil, sdkerrors.Wrap(sdkerrors.ErrUnknownRequest, errMsg)
		}
	}
}

func handleStoreCode(ctx sdk.Context, k types.ContractOpsKeeper, msg *types.MsgStoreCode) (*sdk.Result, error) {
	senderAddr, err := sdk.AccAddressFromBech32(msg.Sender)
	if err != nil {
		return nil, sdkerrors.Wrap(err, "sender")
	}
	codeID, _, err := k.Create(ctx, senderAddr, msg.WASMByteCode, msg.InstantiatePermission)
	if err != nil {
		return nil, err
	}

	return &sdk.Result{
		Data:   []byte(fmt.Sprintf("%d", codeID)),
		Events: ctx.EventManager().ABCIEvents(),
	}, nil
}

func handleInstantiate(ctx sdk.Context, k types.ContractOpsKeeper, msg *types.MsgInstantiateContract) (*sdk.Result, error) {
	senderAddr, err := sdk.AccAddressFromBech32(msg.Sender)
	if err != nil {
		return nil, sdkerrors.Wrap(err, "sender")
	}
	var adminAddr sdk.AccAddress
	if msg.Admin != "" {
		if adminAddr, err = sdk.AccAddressFromBech32(msg.Admin); err != nil {
			return nil, sdkerrors.Wrap(err, "admin")
		}
	}

	contractAddr, _, err := k.Instantiate(ctx, msg.CodeID, senderAddr, adminAddr, msg.Msg, msg.Label, msg.Funds)
	if err != nil {
		return nil, err
	}

	return &sdk.Result{
		Data:   contractAddr,
		Events: ctx.EventManager().Events().ToABCIEvents(),
	}, nil
}

func handleExecute(ctx sdk.Context, k types.ContractOpsKeeper, msg *types.MsgExecuteContract) (*sdk.Result, error) {
	senderAddr, err := sdk.AccAddressFromBech32(msg.Sender)
	if err != nil {
		return nil, sdkerrors.Wrap(err, "sender")
	}
	contractAddr, err := sdk.AccAddressFromBech32(msg.Contract)
	if err != nil {
		return nil, sdkerrors.Wrap(err, "admin")
	}
	data, err := k.Execute(ctx, contractAddr, senderAddr, msg.Msg, msg.Funds)
	if err != nil {
		return nil, err
	}

	return &sdk.Result{
		Data:   data,
		Events: ctx.EventManager().Events().ToABCIEvents(),
	}, nil
}

func RandomAccountAddress(_ testing.TB) sdk.AccAddress {
	_, addr := keyPubAddr()
	return addr
}

// DeterministicAccountAddress  creates a test address with v repeated to valid address size
func DeterministicAccountAddress(_ testing.TB, v byte) sdk.AccAddress {
	return bytes.Repeat([]byte{v}, address.Len)
}

func RandomBech32AccountAddress(t testing.TB) string {
	return RandomAccountAddress(t).String()
}

type ExampleContract struct {
	InitialAmount sdk.Coins
	Creator       crypto.PrivKey
	CreatorAddr   sdk.AccAddress
	CodeID        uint64
	Checksum      []byte
}

func StoreHackatomExampleContract(t testing.TB, ctx sdk.Context, keepers TestKeepers) ExampleContract {
	return StoreExampleContract(t, ctx, keepers, "./testdata/hackatom.wasm")
}

func StoreBurnerExampleContract(t testing.TB, ctx sdk.Context, keepers TestKeepers) ExampleContract {
	return StoreExampleContract(t, ctx, keepers, "./testdata/burner.wasm")
}

func StoreIBCReflectContract(t testing.TB, ctx sdk.Context, keepers TestKeepers) ExampleContract {
	return StoreExampleContract(t, ctx, keepers, "./testdata/ibc_reflect.wasm")
}

func StoreReflectContract(t testing.TB, ctx sdk.Context, keepers TestKeepers) ExampleContract {
	return StoreExampleContract(t, ctx, keepers, "./testdata/reflect.wasm")
}

func StoreExampleContract(t testing.TB, ctx sdk.Context, keepers TestKeepers, wasmFile string) ExampleContract {
	anyAmount := sdk.NewCoins(sdk.NewInt64Coin("denom", 1000))
	creator, creatorAddr := keyPubAddr()
	fundAccounts(t, ctx, keepers.AccountKeeper, keepers.BankKeeper, creatorAddr, anyAmount)

	wasmCode, err := os.ReadFile(wasmFile)
	require.NoError(t, err)

	codeID, _, err := keepers.ContractKeeper.Create(ctx, creatorAddr, wasmCode, nil)
	require.NoError(t, err)
	hash := keepers.WasmKeeper.GetCodeInfo(ctx, codeID).CodeHash
	return ExampleContract{anyAmount, creator, creatorAddr, codeID, hash}
}

var wasmIdent = []byte("\x00\x61\x73\x6D")

type ExampleContractInstance struct {
	ExampleContract
	Contract sdk.AccAddress
}

// SeedNewContractInstance sets the mock wasmerEngine in keeper and calls store + instantiate to init the contract's metadata
func SeedNewContractInstance(t testing.TB, ctx sdk.Context, keepers TestKeepers, mock types.WasmerEngine) ExampleContractInstance {
	t.Helper()
	exampleContract := StoreRandomContract(t, ctx, keepers, mock)
	contractAddr, _, err := keepers.ContractKeeper.Instantiate(ctx, exampleContract.CodeID, exampleContract.CreatorAddr, exampleContract.CreatorAddr, []byte(`{}`), "", nil)
	require.NoError(t, err)
	return ExampleContractInstance{
		ExampleContract: exampleContract,
		Contract:        contractAddr,
	}
}

// StoreRandomContract sets the mock wasmerEngine in keeper and calls store
func StoreRandomContract(t testing.TB, ctx sdk.Context, keepers TestKeepers, mock types.WasmerEngine) ExampleContract {
	return StoreRandomContractWithAccessConfig(t, ctx, keepers, mock, nil)
}

func StoreRandomContractWithAccessConfig(
	t testing.TB, ctx sdk.Context,
	keepers TestKeepers,
	mock types.WasmerEngine,
	cfg *types.AccessConfig,
) ExampleContract {
	t.Helper()
	anyAmount := sdk.NewCoins(sdk.NewInt64Coin("denom", 1000))
	creator, creatorAddr := keyPubAddr()
	fundAccounts(t, ctx, keepers.AccountKeeper, keepers.BankKeeper, creatorAddr, anyAmount)
	keepers.WasmKeeper.wasmVM = mock
	wasmCode := append(wasmIdent, rand.Bytes(10)...) //nolint:gocritic
	codeID, checksum, err := keepers.ContractKeeper.Create(ctx, creatorAddr, wasmCode, cfg)
	require.NoError(t, err)
	exampleContract := ExampleContract{InitialAmount: anyAmount, Creator: creator, CreatorAddr: creatorAddr, CodeID: codeID, Checksum: checksum}
	return exampleContract
}

type HackatomExampleInstance struct {
	ExampleContract
	Contract        sdk.AccAddress
	Verifier        crypto.PrivKey
	VerifierAddr    sdk.AccAddress
	Beneficiary     crypto.PrivKey
	BeneficiaryAddr sdk.AccAddress
	Label           string
	Deposit         sdk.Coins
}

// InstantiateHackatomExampleContract load and instantiate the "./testdata/hackatom.wasm" contract
func InstantiateHackatomExampleContract(t testing.TB, ctx sdk.Context, keepers TestKeepers) HackatomExampleInstance {
	contract := StoreHackatomExampleContract(t, ctx, keepers)

	verifier, verifierAddr := keyPubAddr()
	fundAccounts(t, ctx, keepers.AccountKeeper, keepers.BankKeeper, verifierAddr, contract.InitialAmount)

	beneficiary, beneficiaryAddr := keyPubAddr()
	initMsgBz := HackatomExampleInitMsg{
		Verifier:    verifierAddr,
		Beneficiary: beneficiaryAddr,
	}.GetBytes(t)
	initialAmount := sdk.NewCoins(sdk.NewInt64Coin("denom", 100))

	adminAddr := contract.CreatorAddr
	label := "demo contract to query"
	contractAddr, _, err := keepers.ContractKeeper.Instantiate(ctx, contract.CodeID, contract.CreatorAddr, adminAddr, initMsgBz, label, initialAmount)
	require.NoError(t, err)
	return HackatomExampleInstance{
		ExampleContract: contract,
		Contract:        contractAddr,
		Verifier:        verifier,
		VerifierAddr:    verifierAddr,
		Beneficiary:     beneficiary,
		BeneficiaryAddr: beneficiaryAddr,
		Label:           label,
		Deposit:         initialAmount,
	}
}

type ExampleInstance struct {
	ExampleContract
	Contract sdk.AccAddress
	Label    string
	Deposit  sdk.Coins
}

// InstantiateReflectExampleContract load and instantiate the "./testdata/reflect.wasm" contract
func InstantiateReflectExampleContract(t testing.TB, ctx sdk.Context, keepers TestKeepers) ExampleInstance {
	example := StoreReflectContract(t, ctx, keepers)
	initialAmount := sdk.NewCoins(sdk.NewInt64Coin("denom", 100))
	label := "demo contract to query"
	contractAddr, _, err := keepers.ContractKeeper.Instantiate(ctx, example.CodeID, example.CreatorAddr, example.CreatorAddr, []byte("{}"), label, initialAmount)

	require.NoError(t, err)
	return ExampleInstance{
		ExampleContract: example,
		Contract:        contractAddr,
		Label:           label,
		Deposit:         initialAmount,
	}
}

type HackatomExampleInitMsg struct {
	Verifier    sdk.AccAddress `json:"verifier"`
	Beneficiary sdk.AccAddress `json:"beneficiary"`
}

func (m HackatomExampleInitMsg) GetBytes(t testing.TB) []byte {
	initMsgBz, err := json.Marshal(m)
	require.NoError(t, err)
	return initMsgBz
}

type IBCReflectExampleInstance struct {
	Contract      sdk.AccAddress
	Admin         sdk.AccAddress
	CodeID        uint64
	ReflectCodeID uint64
}

// InstantiateIBCReflectContract load and instantiate the "./testdata/ibc_reflect.wasm" contract
func InstantiateIBCReflectContract(t testing.TB, ctx sdk.Context, keepers TestKeepers) IBCReflectExampleInstance {
	reflectID := StoreReflectContract(t, ctx, keepers).CodeID
	ibcReflectID := StoreIBCReflectContract(t, ctx, keepers).CodeID

	initMsgBz := IBCReflectInitMsg{
		ReflectCodeID: reflectID,
	}.GetBytes(t)
	adminAddr := RandomAccountAddress(t)

	contractAddr, _, err := keepers.ContractKeeper.Instantiate(ctx, ibcReflectID, adminAddr, adminAddr, initMsgBz, "ibc-reflect-factory", nil)
	require.NoError(t, err)
	return IBCReflectExampleInstance{
		Admin:         adminAddr,
		Contract:      contractAddr,
		CodeID:        ibcReflectID,
		ReflectCodeID: reflectID,
	}
}

type IBCReflectInitMsg struct {
	ReflectCodeID uint64 `json:"reflect_code_id"`
}

func (m IBCReflectInitMsg) GetBytes(t testing.TB) []byte {
	initMsgBz, err := json.Marshal(m)
	require.NoError(t, err)
	return initMsgBz
}

type BurnerExampleInitMsg struct {
	Payout sdk.AccAddress `json:"payout"`
}

func (m BurnerExampleInitMsg) GetBytes(t testing.TB) []byte {
	initMsgBz, err := json.Marshal(m)
	require.NoError(t, err)
	return initMsgBz
}

func fundAccounts(t testing.TB, ctx sdk.Context, am authkeeper.AccountKeeper, bank bankkeeper.Keeper, addr sdk.AccAddress, coins sdk.Coins) {
	acc := am.NewAccountWithAddress(ctx, addr)
	am.SetAccount(ctx, acc)
	NewTestFaucet(t, ctx, bank, minttypes.ModuleName, coins...).Fund(ctx, addr, coins...)
}

var keyCounter uint64

// we need to make this deterministic (same every test run), as encoded address size and thus gas cost,
// depends on the actual bytes (due to ugly CanonicalAddress encoding)
<<<<<<< HEAD
func keyPubAddr() (crypto.PrivKey, crypto.PubKey, sdk.AccAddress) { //nolint:unparam
=======
func keyPubAddr() (crypto.PrivKey, sdk.AccAddress) {
>>>>>>> 0af73b44
	keyCounter++
	seed := make([]byte, 8)
	binary.BigEndian.PutUint64(seed, keyCounter)

	key := ed25519.GenPrivKeyFromSecret(seed)
	pub := key.PubKey()
	addr := sdk.AccAddress(pub.Address())
	return key, addr
}<|MERGE_RESOLUTION|>--- conflicted
+++ resolved
@@ -762,11 +762,7 @@
 
 // we need to make this deterministic (same every test run), as encoded address size and thus gas cost,
 // depends on the actual bytes (due to ugly CanonicalAddress encoding)
-<<<<<<< HEAD
-func keyPubAddr() (crypto.PrivKey, crypto.PubKey, sdk.AccAddress) { //nolint:unparam
-=======
 func keyPubAddr() (crypto.PrivKey, sdk.AccAddress) {
->>>>>>> 0af73b44
 	keyCounter++
 	seed := make([]byte, 8)
 	binary.BigEndian.PutUint64(seed, keyCounter)
