package keeper

import (
	"encoding/json"
	"testing"

<<<<<<< HEAD
=======
	errorsmod "cosmossdk.io/errors"
>>>>>>> bb13192a
	"github.com/cometbft/cometbft/libs/log"

	wasmvm "github.com/CosmWasm/wasmvm"
	wasmvmtypes "github.com/CosmWasm/wasmvm/types"
	"github.com/cosmos/cosmos-sdk/baseapp"
	sdk "github.com/cosmos/cosmos-sdk/types"
	sdkerrors "github.com/cosmos/cosmos-sdk/types/errors"
	banktypes "github.com/cosmos/cosmos-sdk/x/bank/types"
	capabilitytypes "github.com/cosmos/cosmos-sdk/x/capability/types"
	clienttypes "github.com/cosmos/ibc-go/v7/modules/core/02-client/types"
	channeltypes "github.com/cosmos/ibc-go/v7/modules/core/04-channel/types"
	"github.com/stretchr/testify/assert"
	"github.com/stretchr/testify/require"

	"github.com/CosmWasm/wasmd/x/wasm/keeper/wasmtesting"
	"github.com/CosmWasm/wasmd/x/wasm/types"
)

func TestMessageHandlerChainDispatch(t *testing.T) {
	capturingHandler, gotMsgs := wasmtesting.NewCapturingMessageHandler()

	alwaysUnknownMsgHandler := &wasmtesting.MockMessageHandler{
		DispatchMsgFn: func(ctx sdk.Context, contractAddr sdk.AccAddress, contractIBCPortID string, msg wasmvmtypes.CosmosMsg) (events []sdk.Event, data [][]byte, err error) {
			return nil, nil, types.ErrUnknownMsg
		},
	}

	assertNotCalledHandler := &wasmtesting.MockMessageHandler{
		DispatchMsgFn: func(ctx sdk.Context, contractAddr sdk.AccAddress, contractIBCPortID string, msg wasmvmtypes.CosmosMsg) (events []sdk.Event, data [][]byte, err error) {
			t.Fatal("not expected to be called")
			return
		},
	}

	myMsg := wasmvmtypes.CosmosMsg{Custom: []byte(`{}`)}
	specs := map[string]struct {
		handlers  []Messenger
		expErr    *errorsmod.Error
		expEvents []sdk.Event
	}{
		"single handler": {
			handlers: []Messenger{capturingHandler},
		},
		"passed to next handler": {
			handlers: []Messenger{alwaysUnknownMsgHandler, capturingHandler},
		},
		"stops iteration when handled": {
			handlers: []Messenger{capturingHandler, assertNotCalledHandler},
		},
		"stops iteration on handler error": {
			handlers: []Messenger{&wasmtesting.MockMessageHandler{
				DispatchMsgFn: func(ctx sdk.Context, contractAddr sdk.AccAddress, contractIBCPortID string, msg wasmvmtypes.CosmosMsg) (events []sdk.Event, data [][]byte, err error) {
					return nil, nil, types.ErrInvalidMsg
				},
			}, assertNotCalledHandler},
			expErr: types.ErrInvalidMsg,
		},
		"return events when handle": {
			handlers: []Messenger{
				&wasmtesting.MockMessageHandler{
					DispatchMsgFn: func(ctx sdk.Context, contractAddr sdk.AccAddress, contractIBCPortID string, msg wasmvmtypes.CosmosMsg) (events []sdk.Event, data [][]byte, err error) {
						_, data, _ = capturingHandler.DispatchMsg(ctx, contractAddr, contractIBCPortID, msg)
						return []sdk.Event{sdk.NewEvent("myEvent", sdk.NewAttribute("foo", "bar"))}, data, nil
					},
				},
			},
			expEvents: []sdk.Event{sdk.NewEvent("myEvent", sdk.NewAttribute("foo", "bar"))},
		},
		"return error when none can handle": {
			handlers: []Messenger{alwaysUnknownMsgHandler},
			expErr:   types.ErrUnknownMsg,
		},
	}
	for name, spec := range specs {
		t.Run(name, func(t *testing.T) {
			*gotMsgs = make([]wasmvmtypes.CosmosMsg, 0)

			// when
			h := MessageHandlerChain{spec.handlers}
			gotEvents, gotData, gotErr := h.DispatchMsg(sdk.Context{}, RandomAccountAddress(t), "anyPort", myMsg)

			// then
			require.True(t, spec.expErr.Is(gotErr), "exp %v but got %#+v", spec.expErr, gotErr)
			if spec.expErr != nil {
				return
			}
			assert.Equal(t, []wasmvmtypes.CosmosMsg{myMsg}, *gotMsgs)
			assert.Equal(t, [][]byte{{1}}, gotData) // {1} is default in capturing handler
			assert.Equal(t, spec.expEvents, gotEvents)
		})
	}
}

func TestSDKMessageHandlerDispatch(t *testing.T) {
	myEvent := sdk.NewEvent("myEvent", sdk.NewAttribute("foo", "bar"))
	const myData = "myData"
	myRouterResult := sdk.Result{
		Data:   []byte(myData),
		Events: sdk.Events{myEvent}.ToABCIEvents(),
	}

	var gotMsg []sdk.Msg
	capturingMessageRouter := wasmtesting.MessageRouterFunc(func(msg sdk.Msg) baseapp.MsgServiceHandler {
		return func(ctx sdk.Context, req sdk.Msg) (*sdk.Result, error) {
			gotMsg = append(gotMsg, msg)
			return &myRouterResult, nil
		}
	})
	noRouteMessageRouter := wasmtesting.MessageRouterFunc(func(msg sdk.Msg) baseapp.MsgServiceHandler {
		return nil
	})
	myContractAddr := RandomAccountAddress(t)
	myContractMessage := wasmvmtypes.CosmosMsg{Custom: []byte("{}")}

	specs := map[string]struct {
		srcRoute         MessageRouter
		srcEncoder       CustomEncoder
		expErr           *errorsmod.Error
		expMsgDispatched int
	}{
		"all good": {
			srcRoute: capturingMessageRouter,
			srcEncoder: func(sender sdk.AccAddress, msg json.RawMessage) ([]sdk.Msg, error) {
				myMsg := types.MsgExecuteContract{
					Sender:   myContractAddr.String(),
					Contract: RandomBech32AccountAddress(t),
					Msg:      []byte("{}"),
				}
				return []sdk.Msg{&myMsg}, nil
			},
			expMsgDispatched: 1,
		},
		"multiple output msgs": {
			srcRoute: capturingMessageRouter,
			srcEncoder: func(sender sdk.AccAddress, msg json.RawMessage) ([]sdk.Msg, error) {
				first := &types.MsgExecuteContract{
					Sender:   myContractAddr.String(),
					Contract: RandomBech32AccountAddress(t),
					Msg:      []byte("{}"),
				}
				second := &types.MsgExecuteContract{
					Sender:   myContractAddr.String(),
					Contract: RandomBech32AccountAddress(t),
					Msg:      []byte("{}"),
				}
				return []sdk.Msg{first, second}, nil
			},
			expMsgDispatched: 2,
		},
		"invalid sdk message rejected": {
			srcRoute: capturingMessageRouter,
			srcEncoder: func(sender sdk.AccAddress, msg json.RawMessage) ([]sdk.Msg, error) {
				invalidMsg := types.MsgExecuteContract{
					Sender:   myContractAddr.String(),
					Contract: RandomBech32AccountAddress(t),
					Msg:      []byte("INVALID_JSON"),
				}
				return []sdk.Msg{&invalidMsg}, nil
			},
			expErr: types.ErrInvalid,
		},
		"invalid sender rejected": {
			srcRoute: capturingMessageRouter,
			srcEncoder: func(sender sdk.AccAddress, msg json.RawMessage) ([]sdk.Msg, error) {
				invalidMsg := types.MsgExecuteContract{
					Sender:   RandomBech32AccountAddress(t),
					Contract: RandomBech32AccountAddress(t),
					Msg:      []byte("{}"),
				}
				return []sdk.Msg{&invalidMsg}, nil
			},
			expErr: sdkerrors.ErrUnauthorized,
		},
		"unroutable message rejected": {
			srcRoute: noRouteMessageRouter,
			srcEncoder: func(sender sdk.AccAddress, msg json.RawMessage) ([]sdk.Msg, error) {
				myMsg := types.MsgExecuteContract{
					Sender:   myContractAddr.String(),
					Contract: RandomBech32AccountAddress(t),
					Msg:      []byte("{}"),
				}
				return []sdk.Msg{&myMsg}, nil
			},
			expErr: sdkerrors.ErrUnknownRequest,
		},
		"encoding error passed": {
			srcRoute: capturingMessageRouter,
			srcEncoder: func(sender sdk.AccAddress, msg json.RawMessage) ([]sdk.Msg, error) {
				myErr := types.ErrUnpinContractFailed // any error that is not used
				return nil, myErr
			},
			expErr: types.ErrUnpinContractFailed,
		},
	}
	for name, spec := range specs {
		t.Run(name, func(t *testing.T) {
			gotMsg = make([]sdk.Msg, 0)

			// when
			ctx := sdk.Context{}
			h := NewSDKMessageHandler(spec.srcRoute, MessageEncoders{Custom: spec.srcEncoder})
			gotEvents, gotData, gotErr := h.DispatchMsg(ctx, myContractAddr, "myPort", myContractMessage)

			// then
			require.True(t, spec.expErr.Is(gotErr), "exp %v but got %#+v", spec.expErr, gotErr)
			if spec.expErr != nil {
				require.Len(t, gotMsg, 0)
				return
			}
			assert.Len(t, gotMsg, spec.expMsgDispatched)
			for i := 0; i < spec.expMsgDispatched; i++ {
				assert.Equal(t, myEvent, gotEvents[i])
				assert.Equal(t, []byte(myData), gotData[i])
			}
		})
	}
}

func TestIBCRawPacketHandler(t *testing.T) {
	ibcPort := "contractsIBCPort"
	ctx := sdk.Context{}.WithLogger(log.TestingLogger())

	type CapturedPacket struct {
		sourcePort       string
		sourceChannel    string
		timeoutHeight    clienttypes.Height
		timeoutTimestamp uint64
		data             []byte
	}
	var capturedPacket *CapturedPacket

	chanKeeper := &wasmtesting.MockChannelKeeper{
		GetChannelFn: func(ctx sdk.Context, srcPort, srcChan string) (channeltypes.Channel, bool) {
			return channeltypes.Channel{
				Counterparty: channeltypes.NewCounterparty(
					"other-port",
					"other-channel-1",
				),
			}, true
		},
		SendPacketFn: func(ctx sdk.Context, channelCap *capabilitytypes.Capability, sourcePort string, sourceChannel string, timeoutHeight clienttypes.Height, timeoutTimestamp uint64, data []byte) (uint64, error) {
			capturedPacket = &CapturedPacket{
				sourcePort:       sourcePort,
				sourceChannel:    sourceChannel,
				timeoutHeight:    timeoutHeight,
				timeoutTimestamp: timeoutTimestamp,
				data:             data,
			}
			return 1, nil
		},
	}
	capKeeper := &wasmtesting.MockCapabilityKeeper{
		GetCapabilityFn: func(ctx sdk.Context, name string) (*capabilitytypes.Capability, bool) {
			return &capabilitytypes.Capability{}, true
		},
	}

	specs := map[string]struct {
		srcMsg        wasmvmtypes.SendPacketMsg
		chanKeeper    types.ChannelKeeper
		capKeeper     types.CapabilityKeeper
		expPacketSent *CapturedPacket
		expErr        *errorsmod.Error
	}{
		"all good": {
			srcMsg: wasmvmtypes.SendPacketMsg{
				ChannelID: "channel-1",
				Data:      []byte("myData"),
				Timeout:   wasmvmtypes.IBCTimeout{Block: &wasmvmtypes.IBCTimeoutBlock{Revision: 1, Height: 2}},
			},
			chanKeeper: chanKeeper,
			capKeeper:  capKeeper,
			expPacketSent: &CapturedPacket{
				sourcePort:    ibcPort,
				sourceChannel: "channel-1",
				timeoutHeight: clienttypes.Height{RevisionNumber: 1, RevisionHeight: 2},
				data:          []byte("myData"),
			},
		},
		"capability not found returns error": {
			srcMsg: wasmvmtypes.SendPacketMsg{
				ChannelID: "channel-1",
				Data:      []byte("myData"),
				Timeout:   wasmvmtypes.IBCTimeout{Block: &wasmvmtypes.IBCTimeoutBlock{Revision: 1, Height: 2}},
			},
			chanKeeper: chanKeeper,
			capKeeper: wasmtesting.MockCapabilityKeeper{
				GetCapabilityFn: func(ctx sdk.Context, name string) (*capabilitytypes.Capability, bool) {
					return nil, false
				},
			},
			expErr: channeltypes.ErrChannelCapabilityNotFound,
		},
	}
	for name, spec := range specs {
		t.Run(name, func(t *testing.T) {
			capturedPacket = nil
			// when
			h := NewIBCRawPacketHandler(spec.chanKeeper, spec.capKeeper)
			evts, data, gotErr := h.DispatchMsg(ctx, RandomAccountAddress(t), ibcPort, wasmvmtypes.CosmosMsg{IBC: &wasmvmtypes.IBCMsg{SendPacket: &spec.srcMsg}})
			// then
			require.True(t, spec.expErr.Is(gotErr), "exp %v but got %#+v", spec.expErr, gotErr)
			if spec.expErr != nil {
				return
			}

			assert.Nil(t, evts)
			require.NotNil(t, data)

			expMsg := types.MsgIBCSendResponse{Sequence: 1}

			actualMsg := types.MsgIBCSendResponse{}
			err := actualMsg.Unmarshal(data[0])
			require.NoError(t, err)

			assert.Equal(t, expMsg, actualMsg)
			assert.Equal(t, spec.expPacketSent, capturedPacket)
		})
	}
}

func TestBurnCoinMessageHandlerIntegration(t *testing.T) {
	// testing via full keeper setup so that we are confident the
	// module permissions are set correct and no other handler
	// picks the message in the default handler chain
	ctx, keepers := CreateDefaultTestInput(t)
	// set some supply
	keepers.Faucet.NewFundedRandomAccount(ctx, sdk.NewCoin("denom", sdk.NewInt(10_000_000)))
	k := keepers.WasmKeeper

	example := InstantiateHackatomExampleContract(t, ctx, keepers) // with deposit of 100 stake

	before, err := keepers.BankKeeper.TotalSupply(sdk.WrapSDKContext(ctx), &banktypes.QueryTotalSupplyRequest{})
	require.NoError(t, err)

	specs := map[string]struct {
		msg    wasmvmtypes.BurnMsg
		expErr bool
	}{
		"all good": {
			msg: wasmvmtypes.BurnMsg{
				Amount: wasmvmtypes.Coins{{
					Denom:  "denom",
					Amount: "100",
				}},
			},
		},
		"not enough funds in contract": {
			msg: wasmvmtypes.BurnMsg{
				Amount: wasmvmtypes.Coins{{
					Denom:  "denom",
					Amount: "101",
				}},
			},
			expErr: true,
		},
		"zero amount rejected": {
			msg: wasmvmtypes.BurnMsg{
				Amount: wasmvmtypes.Coins{{
					Denom:  "denom",
					Amount: "0",
				}},
			},
			expErr: true,
		},
		"unknown denom - insufficient funds": {
			msg: wasmvmtypes.BurnMsg{
				Amount: wasmvmtypes.Coins{{
					Denom:  "unknown",
					Amount: "1",
				}},
			},
			expErr: true,
		},
	}
	parentCtx := ctx
	for name, spec := range specs {
		t.Run(name, func(t *testing.T) {
			ctx, _ = parentCtx.CacheContext()
			k.wasmVM = &wasmtesting.MockWasmer{ExecuteFn: func(codeID wasmvm.Checksum, env wasmvmtypes.Env, info wasmvmtypes.MessageInfo, executeMsg []byte, store wasmvm.KVStore, goapi wasmvm.GoAPI, querier wasmvm.Querier, gasMeter wasmvm.GasMeter, gasLimit uint64, deserCost wasmvmtypes.UFraction) (*wasmvmtypes.Response, uint64, error) {
				return &wasmvmtypes.Response{
					Messages: []wasmvmtypes.SubMsg{
						{Msg: wasmvmtypes.CosmosMsg{Bank: &wasmvmtypes.BankMsg{Burn: &spec.msg}}, ReplyOn: wasmvmtypes.ReplyNever},
					},
				}, 0, nil
			}}

			// when
			_, err = k.execute(ctx, example.Contract, example.CreatorAddr, nil, nil)

			// then
			if spec.expErr {
				require.Error(t, err)
				return
			}
			require.NoError(t, err)

			// and total supply reduced by burned amount
			after, err := keepers.BankKeeper.TotalSupply(sdk.WrapSDKContext(ctx), &banktypes.QueryTotalSupplyRequest{})
			require.NoError(t, err)
			diff := before.Supply.Sub(after.Supply...)
			assert.Equal(t, sdk.NewCoins(sdk.NewCoin("denom", sdk.NewInt(100))), diff)
		})
	}

	// test cases:
	// not enough money to burn
}<|MERGE_RESOLUTION|>--- conflicted
+++ resolved
@@ -4,10 +4,7 @@
 	"encoding/json"
 	"testing"
 
-<<<<<<< HEAD
-=======
 	errorsmod "cosmossdk.io/errors"
->>>>>>> bb13192a
 	"github.com/cometbft/cometbft/libs/log"
 
 	wasmvm "github.com/CosmWasm/wasmvm"
