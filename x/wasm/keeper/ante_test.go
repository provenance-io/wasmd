--- conflicted
+++ resolved
@@ -116,11 +116,7 @@
 func TestLimitSimulationGasDecorator(t *testing.T) {
 	var (
 		hundred sdk.Gas = 100
-<<<<<<< HEAD
-		zero    sdk.Gas
-=======
 		zero    sdk.Gas = 0 //nolint:revive // let's keep the zero here for clarity
->>>>>>> 0af73b44
 	)
 	specs := map[string]struct {
 		customLimit *sdk.Gas
