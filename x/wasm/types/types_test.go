--- conflicted
+++ resolved
@@ -10,11 +10,8 @@
 	wasmvmtypes "github.com/CosmWasm/wasmvm/types"
 	"github.com/cometbft/cometbft/libs/rand"
 	"github.com/cosmos/cosmos-sdk/codec"
-<<<<<<< HEAD
-	"github.com/cosmos/cosmos-sdk/codec/types"
-=======
 	codectypes "github.com/cosmos/cosmos-sdk/codec/types"
->>>>>>> bb13192a
+	types "github.com/cosmos/cosmos-sdk/codec/types"
 	sdk "github.com/cosmos/cosmos-sdk/types"
 	"github.com/cosmos/cosmos-sdk/x/gov/types/v1beta1"
 	"github.com/stretchr/testify/assert"
@@ -231,12 +228,8 @@
 	}{
 		"all good": {
 			setup: func(i *ContractInfo) {
-<<<<<<< HEAD
-				i.SetExtension(&myExtension) //nolint:errcheck
-=======
 				err = i.SetExtension(&myExtension)
 				require.NoError(t, err)
->>>>>>> bb13192a
 			},
 			param: func() ContractInfoExtension {
 				return &v1beta1.Proposal{}
@@ -253,12 +246,8 @@
 		},
 		"nil argument value": {
 			setup: func(i *ContractInfo) {
-<<<<<<< HEAD
-				i.SetExtension(&myExtension) //nolint:errcheck
-=======
 				err = i.SetExtension(&myExtension)
 				require.NoError(t, err)
->>>>>>> bb13192a
 			},
 			param: func() ContractInfoExtension {
 				return nil
@@ -267,12 +256,8 @@
 		},
 		"non matching types": {
 			setup: func(i *ContractInfo) {
-<<<<<<< HEAD
-				i.SetExtension(&myExtension) //nolint:errcheck
-=======
 				err = i.SetExtension(&myExtension)
 				require.NoError(t, err)
->>>>>>> bb13192a
 			},
 			param: func() ContractInfoExtension {
 				return &v1beta1.TextProposal{}
