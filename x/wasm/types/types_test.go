package types

import (
	"bytes"
	"context"
	"strings"
	"testing"
	"time"

	wasmvmtypes "github.com/CosmWasm/wasmvm/types"
	"github.com/cosmos/cosmos-sdk/codec"
<<<<<<< HEAD
	"github.com/cosmos/cosmos-sdk/codec/types"
=======
	codectypes "github.com/cosmos/cosmos-sdk/codec/types"
>>>>>>> 0af73b44
	sdk "github.com/cosmos/cosmos-sdk/types"
	govtypes "github.com/cosmos/cosmos-sdk/x/gov/types/v1beta1"
	"github.com/stretchr/testify/assert"
	"github.com/stretchr/testify/require"
	"github.com/tendermint/tendermint/libs/rand"
)

func TestContractInfoValidateBasic(t *testing.T) {
	specs := map[string]struct {
		srcMutator func(*ContractInfo)
		expError   bool
	}{
		"all good": {srcMutator: func(_ *ContractInfo) {}},
		"code id empty": {
			srcMutator: func(c *ContractInfo) { c.CodeID = 0 },
			expError:   true,
		},
		"creator empty": {
			srcMutator: func(c *ContractInfo) { c.Creator = "" },
			expError:   true,
		},
		"creator not an address": {
			srcMutator: func(c *ContractInfo) { c.Creator = invalidAddress },
			expError:   true,
		},
		"admin empty": {
			srcMutator: func(c *ContractInfo) { c.Admin = "" },
			expError:   false,
		},
		"admin not an address": {
			srcMutator: func(c *ContractInfo) { c.Admin = invalidAddress },
			expError:   true,
		},
		"label empty": {
			srcMutator: func(c *ContractInfo) { c.Label = "" },
			expError:   true,
		},
		"label exceeds limit": {
			srcMutator: func(c *ContractInfo) { c.Label = strings.Repeat("a", MaxLabelSize+1) },
			expError:   true,
		},
		"invalid extension": {
			srcMutator: func(c *ContractInfo) {
				// any protobuf type with ValidateBasic method
<<<<<<< HEAD
				any, err := types.NewAnyWithValue(&govtypes.TextProposal{})
=======
				codecAny, err := codectypes.NewAnyWithValue(&govtypes.TextProposal{})
>>>>>>> 0af73b44
				require.NoError(t, err)
				c.Extension = codecAny
			},
			expError: true,
		},
		"not validatable extension": {
			srcMutator: func(c *ContractInfo) {
				// any protobuf type with ValidateBasic method
<<<<<<< HEAD
				any, err := types.NewAnyWithValue(&govtypes.Proposal{})
=======
				codecAny, err := codectypes.NewAnyWithValue(&govtypes.Proposal{})
>>>>>>> 0af73b44
				require.NoError(t, err)
				c.Extension = codecAny
			},
		},
	}
	for msg, spec := range specs {
		t.Run(msg, func(t *testing.T) {
			state := ContractInfoFixture(spec.srcMutator)
			got := state.ValidateBasic()
			if spec.expError {
				require.Error(t, got)
				return
			}
			require.NoError(t, got)
		})
	}
}

func TestCodeInfoValidateBasic(t *testing.T) {
	specs := map[string]struct {
		srcMutator func(*CodeInfo)
		expError   bool
	}{
		"all good": {srcMutator: func(_ *CodeInfo) {}},
		"code hash empty": {
			srcMutator: func(c *CodeInfo) { c.CodeHash = []byte{} },
			expError:   true,
		},
		"code hash nil": {
			srcMutator: func(c *CodeInfo) { c.CodeHash = nil },
			expError:   true,
		},
		"creator empty": {
			srcMutator: func(c *CodeInfo) { c.Creator = "" },
			expError:   true,
		},
		"creator not an address": {
			srcMutator: func(c *CodeInfo) { c.Creator = invalidAddress },
			expError:   true,
		},
		"Instantiate config invalid": {
			srcMutator: func(c *CodeInfo) { c.InstantiateConfig = AccessConfig{} },
			expError:   true,
		},
	}
	for msg, spec := range specs {
		t.Run(msg, func(t *testing.T) {
			state := CodeInfoFixture(spec.srcMutator)
			got := state.ValidateBasic()
			if spec.expError {
				require.Error(t, got)
				return
			}
			require.NoError(t, got)
		})
	}
}

func TestContractInfoSetExtension(t *testing.T) {
	anyTime := time.Now().UTC()
	aNestedProtobufExt := func() ContractInfoExtension {
		// using gov proposal here as a random protobuf types as it contains an Any type inside for nested unpacking
		myExtension, err := govtypes.NewProposal(&govtypes.TextProposal{Title: "bar"}, 1, anyTime, anyTime)
		require.NoError(t, err)
		myExtension.TotalDeposit = nil
		return &myExtension
	}

	specs := map[string]struct {
		src    ContractInfoExtension
		expErr bool
		expNil bool
	}{
		"all good with any proto extension": {
			src: aNestedProtobufExt(),
		},
		"nil allowed": {
			src:    nil,
			expNil: true,
		},
		"validated and accepted": {
			src: &govtypes.TextProposal{Title: "bar", Description: "set"},
		},
		"validated and rejected": {
			src:    &govtypes.TextProposal{Title: "bar"},
			expErr: true,
		},
	}
	for name, spec := range specs {
		t.Run(name, func(t *testing.T) {
			var c ContractInfo
			gotErr := c.SetExtension(spec.src)
			if spec.expErr {
				require.Error(t, gotErr)
				return
			}
			require.NoError(t, gotErr)
			if spec.expNil {
				return
			}
			require.NotNil(t, c.Extension)
			assert.NotNil(t, c.Extension.GetCachedValue())
		})
	}
}

func TestContractInfoMarshalUnmarshal(t *testing.T) {
	var myAddr sdk.AccAddress = rand.Bytes(ContractAddrLen)
	var myOtherAddr sdk.AccAddress = rand.Bytes(ContractAddrLen)
	anyPos := AbsoluteTxPosition{BlockHeight: 1, TxIndex: 2}

	anyTime := time.Now().UTC()
	// using gov proposal here as a random protobuf types as it contains an Any type inside for nested unpacking
	myExtension, err := govtypes.NewProposal(&govtypes.TextProposal{Title: "bar"}, 1, anyTime, anyTime)
	require.NoError(t, err)
	myExtension.TotalDeposit = nil

	src := NewContractInfo(1, myAddr, myOtherAddr, "bar", &anyPos)
	err = src.SetExtension(&myExtension)
	require.NoError(t, err)

	interfaceRegistry := codectypes.NewInterfaceRegistry()
	marshaler := codec.NewProtoCodec(interfaceRegistry)
	RegisterInterfaces(interfaceRegistry)
	// register proposal as extension type
	interfaceRegistry.RegisterImplementations(
		(*ContractInfoExtension)(nil),
		&govtypes.Proposal{},
	)
	// register gov types for nested Anys
	govtypes.RegisterInterfaces(interfaceRegistry)

	// when encode
	bz, err := marshaler.Marshal(&src)
	require.NoError(t, err)
	// and decode
	var dest ContractInfo
	err = marshaler.Unmarshal(bz, &dest)
	// then
	require.NoError(t, err)
	assert.Equal(t, src, dest)
	// and sanity check nested any
	var destExt govtypes.Proposal
	require.NoError(t, dest.ReadExtension(&destExt))
	assert.Equal(t, destExt.GetTitle(), "bar")
}

func TestContractInfoReadExtension(t *testing.T) {
	anyTime := time.Now().UTC()
	myExtension, err := govtypes.NewProposal(&govtypes.TextProposal{Title: "foo"}, 1, anyTime, anyTime)
	require.NoError(t, err)
	type TestExtensionAsStruct struct {
		ContractInfoExtension
	}

	specs := map[string]struct {
		setup  func(*ContractInfo)
		param  func() ContractInfoExtension
		expVal ContractInfoExtension
		expErr bool
	}{
		"all good": {
			setup: func(i *ContractInfo) {
<<<<<<< HEAD
				i.SetExtension(&myExtension) //nolint:errcheck
=======
				err = i.SetExtension(&myExtension)
				require.NoError(t, err)
>>>>>>> 0af73b44
			},
			param: func() ContractInfoExtension {
				return &govtypes.Proposal{}
			},
			expVal: &myExtension,
		},
		"no extension set": {
			setup: func(i *ContractInfo) {
			},
			param: func() ContractInfoExtension {
				return &govtypes.Proposal{}
			},
			expVal: &govtypes.Proposal{},
		},
		"nil argument value": {
			setup: func(i *ContractInfo) {
<<<<<<< HEAD
				i.SetExtension(&myExtension) //nolint:errcheck
=======
				err = i.SetExtension(&myExtension)
				require.NoError(t, err)
>>>>>>> 0af73b44
			},
			param: func() ContractInfoExtension {
				return nil
			},
			expErr: true,
		},
		"non matching types": {
			setup: func(i *ContractInfo) {
<<<<<<< HEAD
				i.SetExtension(&myExtension) //nolint:errcheck
=======
				err = i.SetExtension(&myExtension)
				require.NoError(t, err)
>>>>>>> 0af73b44
			},
			param: func() ContractInfoExtension {
				return &govtypes.TextProposal{}
			},
			expErr: true,
		},
		"not a pointer argument": {
			setup: func(i *ContractInfo) {
			},
			param: func() ContractInfoExtension {
				return TestExtensionAsStruct{}
			},
			expErr: true,
		},
	}
	for name, spec := range specs {
		t.Run(name, func(t *testing.T) {
			var c ContractInfo
			spec.setup(&c)
			// when

			gotValue := spec.param()
			gotErr := c.ReadExtension(gotValue)

			// then
			if spec.expErr {
				require.Error(t, gotErr)
				return
			}
			require.NoError(t, gotErr)
			assert.Equal(t, spec.expVal, gotValue)
		})
	}
}

func TestNewEnv(t *testing.T) {
	myTime := time.Unix(0, 1619700924259075000)
	t.Logf("++ unix: %d", myTime.UnixNano())
	var myContractAddr sdk.AccAddress = randBytes(ContractAddrLen)
	specs := map[string]struct {
		srcCtx sdk.Context
		exp    wasmvmtypes.Env
	}{
		"all good with tx counter": {
			srcCtx: WithTXCounter(sdk.Context{}.WithBlockHeight(1).WithBlockTime(myTime).WithChainID("testing").WithContext(context.Background()), 0),
			exp: wasmvmtypes.Env{
				Block: wasmvmtypes.BlockInfo{
					Height:  1,
					Time:    1619700924259075000,
					ChainID: "testing",
				},
				Contract: wasmvmtypes.ContractInfo{
					Address: myContractAddr.String(),
				},
				Transaction: &wasmvmtypes.TransactionInfo{Index: 0},
			},
		},
		"without tx counter": {
			srcCtx: sdk.Context{}.WithBlockHeight(1).WithBlockTime(myTime).WithChainID("testing").WithContext(context.Background()),
			exp: wasmvmtypes.Env{
				Block: wasmvmtypes.BlockInfo{
					Height:  1,
					Time:    1619700924259075000,
					ChainID: "testing",
				},
				Contract: wasmvmtypes.ContractInfo{
					Address: myContractAddr.String(),
				},
			},
		},
	}
	for name, spec := range specs {
		t.Run(name, func(t *testing.T) {
			assert.Equal(t, spec.exp, NewEnv(spec.srcCtx, myContractAddr))
		})
	}
}

func TestVerifyAddressLen(t *testing.T) {
	specs := map[string]struct {
		src    []byte
		expErr bool
	}{
		"valid contract address": {
			src: bytes.Repeat([]byte{1}, 32),
		},
		"valid legacy address": {
			src: bytes.Repeat([]byte{1}, 20),
		},
		"address too short for legacy": {
			src:    bytes.Repeat([]byte{1}, 19),
			expErr: true,
		},
		"address too short for contract": {
			src:    bytes.Repeat([]byte{1}, 31),
			expErr: true,
		},
		"address too long for legacy": {
			src:    bytes.Repeat([]byte{1}, 21),
			expErr: true,
		},
		"address too long for contract": {
			src:    bytes.Repeat([]byte{1}, 33),
			expErr: true,
		},
	}
	for name, spec := range specs {
		t.Run(name, func(t *testing.T) {
			gotErr := VerifyAddressLen()(spec.src)
			if spec.expErr {
				require.Error(t, gotErr)
				return
			}
			require.NoError(t, gotErr)
		})
	}
}

func TestAccessConfigSubset(t *testing.T) {
	// read
	// <, <= is subset of
	// !< is not subset of
	specs := map[string]struct {
		check    AccessConfig
		superSet AccessConfig
		isSubSet bool
	}{
		// nobody
		"nobody <= nobody": {
			superSet: AccessConfig{Permission: AccessTypeNobody},
			check:    AccessConfig{Permission: AccessTypeNobody},
			isSubSet: true,
		},
		"only !< nobody": {
			superSet: AccessConfig{Permission: AccessTypeNobody},
			check:    AccessConfig{Permission: AccessTypeOnlyAddress, Address: "foobar"},
			isSubSet: false,
		},
		"anyOf !< nobody": {
			superSet: AccessConfig{Permission: AccessTypeNobody},
			check:    AccessConfig{Permission: AccessTypeAnyOfAddresses, Addresses: []string{"foobar"}},
			isSubSet: false,
		},
		"everybody !< nobody ": {
			superSet: AccessConfig{Permission: AccessTypeNobody},
			check:    AccessConfig{Permission: AccessTypeEverybody},
			isSubSet: false,
		},
		"unspecified !< nobody": {
			superSet: AccessConfig{Permission: AccessTypeNobody},
			check:    AccessConfig{Permission: AccessTypeUnspecified},
			isSubSet: false,
		},
		// only
		"nobody < only": {
			superSet: AccessConfig{Permission: AccessTypeOnlyAddress, Address: "owner"},
			check:    AccessConfig{Permission: AccessTypeNobody},
			isSubSet: true,
		},
		"only <= only(same)": {
			superSet: AccessConfig{Permission: AccessTypeOnlyAddress, Address: "owner"},
			check:    AccessConfig{Permission: AccessTypeOnlyAddress, Address: "owner"},
			isSubSet: true,
		},
		"only !< only(other)": {
			superSet: AccessConfig{Permission: AccessTypeOnlyAddress, Address: "owner"},
			check:    AccessConfig{Permission: AccessTypeOnlyAddress, Address: "other"},
			isSubSet: false,
		},
		"anyOf(same) <= only": {
			superSet: AccessConfig{Permission: AccessTypeOnlyAddress, Address: "owner"},
			check:    AccessConfig{Permission: AccessTypeAnyOfAddresses, Addresses: []string{"owner"}},
			isSubSet: true,
		},
		"anyOf(other) !< only": {
			superSet: AccessConfig{Permission: AccessTypeOnlyAddress, Address: "owner"},
			check:    AccessConfig{Permission: AccessTypeAnyOfAddresses, Addresses: []string{"foobar"}},
			isSubSet: false,
		},
		"anyOf(same, other) !< only": {
			superSet: AccessConfig{Permission: AccessTypeOnlyAddress, Address: "owner"},
			check:    AccessConfig{Permission: AccessTypeAnyOfAddresses, Addresses: []string{"owner", "foobar"}},
			isSubSet: false,
		},
		"everybody !< only": {
			superSet: AccessConfig{Permission: AccessTypeOnlyAddress, Address: "owner"},
			check:    AccessConfig{Permission: AccessTypeEverybody},
			isSubSet: false,
		},
		"unspecified !<= only": {
			superSet: AccessConfig{Permission: AccessTypeOnlyAddress, Address: "owner"},
			check:    AccessConfig{Permission: AccessTypeUnspecified},
			isSubSet: false,
		},

		// any of
		"nobody < anyOf": {
			superSet: AccessConfig{Permission: AccessTypeAnyOfAddresses, Addresses: []string{"owner"}},
			check:    AccessConfig{Permission: AccessTypeNobody},
			isSubSet: true,
		},
		"only(same) < anyOf(same)": {
			superSet: AccessConfig{Permission: AccessTypeAnyOfAddresses, Addresses: []string{"owner"}},
			check:    AccessConfig{Permission: AccessTypeOnlyAddress, Address: "owner"},
			isSubSet: true,
		},
		"only(same) < anyOf(same, other)": {
			superSet: AccessConfig{Permission: AccessTypeAnyOfAddresses, Addresses: []string{"owner", "other"}},
			check:    AccessConfig{Permission: AccessTypeOnlyAddress, Address: "owner"},
			isSubSet: true,
		},
		"only(other) !< anyOf": {
			superSet: AccessConfig{Permission: AccessTypeAnyOfAddresses, Addresses: []string{"owner"}},
			check:    AccessConfig{Permission: AccessTypeOnlyAddress, Address: "other"},
			isSubSet: false,
		},
		"anyOf < anyOf": {
			superSet: AccessConfig{Permission: AccessTypeAnyOfAddresses, Addresses: []string{"owner"}},
			check:    AccessConfig{Permission: AccessTypeAnyOfAddresses, Addresses: []string{"owner"}},
			isSubSet: true,
		},
		"anyOf(multiple) < anyOf(multiple)": {
			superSet: AccessConfig{Permission: AccessTypeAnyOfAddresses, Addresses: []string{"owner", "other"}},
			check:    AccessConfig{Permission: AccessTypeAnyOfAddresses, Addresses: []string{"owner", "other"}},
			isSubSet: true,
		},
		"anyOf(multiple, other) !< anyOf(multiple)": {
			superSet: AccessConfig{Permission: AccessTypeAnyOfAddresses, Addresses: []string{"owner", "other", "foo"}},
			check:    AccessConfig{Permission: AccessTypeAnyOfAddresses, Addresses: []string{"owner", "other", "bar"}},
			isSubSet: false,
		},
		"anyOf(multiple) !< anyOf": {
			superSet: AccessConfig{Permission: AccessTypeAnyOfAddresses, Addresses: []string{"owner"}},
			check:    AccessConfig{Permission: AccessTypeAnyOfAddresses, Addresses: []string{"owner", "other"}},
			isSubSet: false,
		},
		"everybody !< anyOf": {
			superSet: AccessConfig{Permission: AccessTypeAnyOfAddresses, Addresses: []string{"owner"}},
			check:    AccessConfig{Permission: AccessTypeEverybody},
			isSubSet: false,
		},
		"unspecified !< anyOf ": {
			superSet: AccessConfig{Permission: AccessTypeAnyOfAddresses, Addresses: []string{"owner"}},
			check:    AccessConfig{Permission: AccessTypeUnspecified},
			isSubSet: false,
		},
		// everybody
		"nobody < everybody": {
			superSet: AccessConfig{Permission: AccessTypeEverybody},
			check:    AccessConfig{Permission: AccessTypeNobody},
			isSubSet: true,
		},
		"only < everybody": {
			superSet: AccessConfig{Permission: AccessTypeEverybody},
			check:    AccessConfig{Permission: AccessTypeOnlyAddress, Address: "foobar"},
			isSubSet: true,
		},
		"anyOf < everybody": {
			superSet: AccessConfig{Permission: AccessTypeEverybody},
			check:    AccessConfig{Permission: AccessTypeAnyOfAddresses, Addresses: []string{"foobar"}},
			isSubSet: true,
		},
		"everybody <= everybody": {
			superSet: AccessConfig{Permission: AccessTypeEverybody},
			check:    AccessConfig{Permission: AccessTypeEverybody},
			isSubSet: true,
		},
		"unspecified !< everybody ": {
			superSet: AccessConfig{Permission: AccessTypeEverybody},
			check:    AccessConfig{Permission: AccessTypeUnspecified},
			isSubSet: false,
		},
		// unspecified
		"nobody !< unspecified": {
			superSet: AccessConfig{Permission: AccessTypeUnspecified},
			check:    AccessConfig{Permission: AccessTypeNobody},
			isSubSet: false,
		},
		"only !< unspecified": {
			superSet: AccessConfig{Permission: AccessTypeUnspecified},
			check:    AccessConfig{Permission: AccessTypeOnlyAddress, Address: "foobar"},
			isSubSet: false,
		},
		"anyOf !< unspecified": {
			superSet: AccessConfig{Permission: AccessTypeUnspecified},
			check:    AccessConfig{Permission: AccessTypeAnyOfAddresses, Addresses: []string{"foobar"}},
			isSubSet: false,
		},
		"everybody !< unspecified": {
			superSet: AccessConfig{Permission: AccessTypeUnspecified},
			check:    AccessConfig{Permission: AccessTypeEverybody},
			isSubSet: false,
		},
		"unspecified !< unspecified ": {
			superSet: AccessConfig{Permission: AccessTypeUnspecified},
			check:    AccessConfig{Permission: AccessTypeUnspecified},
			isSubSet: false,
		},
	}
	for name, spec := range specs {
		t.Run(name, func(t *testing.T) {
			subset := spec.check.IsSubset(spec.superSet)
			require.Equal(t, spec.isSubSet, subset)
		})
	}
}

func TestAccessTypeSubset(t *testing.T) {
	specs := map[string]struct {
		check    AccessType
		superSet AccessType
		isSubSet bool
	}{
		// nobody
		"nobody <= nobody": {
			superSet: AccessTypeNobody,
			check:    AccessTypeNobody,
			isSubSet: true,
		},
		"only !< nobody": {
			superSet: AccessTypeNobody,
			check:    AccessTypeOnlyAddress,
			isSubSet: false,
		},
		"any !< nobody": {
			superSet: AccessTypeNobody,
			check:    AccessTypeAnyOfAddresses,
			isSubSet: false,
		},
		"everybody !< nobody": {
			superSet: AccessTypeNobody,
			check:    AccessTypeEverybody,
			isSubSet: false,
		},
		"unspecified !< nobody": {
			superSet: AccessTypeNobody,
			check:    AccessTypeUnspecified,
			isSubSet: false,
		},
		// only
		"nobody < only": {
			superSet: AccessTypeOnlyAddress,
			check:    AccessTypeNobody,
			isSubSet: true,
		},
		"only <= only": {
			superSet: AccessTypeOnlyAddress,
			check:    AccessTypeOnlyAddress,
			isSubSet: true,
		},
		"anyOf !< only": {
			superSet: AccessTypeOnlyAddress,
			check:    AccessTypeAnyOfAddresses,
			isSubSet: true,
		},
		"everybody !< only": {
			superSet: AccessTypeOnlyAddress,
			check:    AccessTypeEverybody,
			isSubSet: false,
		},
		"unspecified !< only": {
			superSet: AccessTypeOnlyAddress,
			check:    AccessTypeUnspecified,
			isSubSet: false,
		},
		// any of
		"nobody < anyOf": {
			superSet: AccessTypeAnyOfAddresses,
			check:    AccessTypeNobody,
			isSubSet: true,
		},
		"only <= anyOf": {
			superSet: AccessTypeAnyOfAddresses,
			check:    AccessTypeOnlyAddress,
			isSubSet: true,
		},
		"anyOf <= anyOf": {
			superSet: AccessTypeAnyOfAddresses,
			check:    AccessTypeAnyOfAddresses,
			isSubSet: true,
		},
		"everybody !< anyOf": {
			superSet: AccessTypeAnyOfAddresses,
			check:    AccessTypeEverybody,
			isSubSet: false,
		},
		"unspecified !< anyOf": {
			superSet: AccessTypeAnyOfAddresses,
			check:    AccessTypeUnspecified,
			isSubSet: false,
		},
		// everybody
		"nobody < everybody": {
			superSet: AccessTypeEverybody,
			check:    AccessTypeNobody,
			isSubSet: true,
		},
		"only < everybody": {
			superSet: AccessTypeEverybody,
			check:    AccessTypeOnlyAddress,
			isSubSet: true,
		},
		"anyOf < everybody": {
			superSet: AccessTypeEverybody,
			check:    AccessTypeAnyOfAddresses,
			isSubSet: true,
		},
		"everybody <= everybody": {
			superSet: AccessTypeEverybody,
			check:    AccessTypeEverybody,
			isSubSet: true,
		},
		"unspecified !< everybody": {
			superSet: AccessTypeEverybody,
			check:    AccessTypeUnspecified,
			isSubSet: false,
		},
		// unspecified
		"nobody !< unspecified": {
			superSet: AccessTypeUnspecified,
			check:    AccessTypeNobody,
			isSubSet: false,
		},
		"only !< unspecified": {
			superSet: AccessTypeUnspecified,
			check:    AccessTypeOnlyAddress,
			isSubSet: false,
		},
		"anyOf !< unspecified": {
			superSet: AccessTypeUnspecified,
			check:    AccessTypeAnyOfAddresses,
			isSubSet: false,
		},
		"everybody !< unspecified": {
			superSet: AccessTypeUnspecified,
			check:    AccessTypeEverybody,
			isSubSet: false,
		},
		"unspecified !< unspecified": {
			superSet: AccessTypeUnspecified,
			check:    AccessTypeUnspecified,
			isSubSet: false,
		},
	}
	for name, spec := range specs {
		t.Run(name, func(t *testing.T) {
			subset := spec.check.IsSubset(spec.superSet)
			require.Equal(t, spec.isSubSet, subset)
		})
	}
}

func TestContractCodeHistoryEntryValidation(t *testing.T) {
	specs := map[string]struct {
		src    ContractCodeHistoryEntry
		expErr bool
	}{
		"all good": {
			src: ContractCodeHistoryEntryFixture(),
		},
		"unknown operation": {
			src: ContractCodeHistoryEntryFixture(func(entry *ContractCodeHistoryEntry) {
				entry.Operation = 0
			}),
			expErr: true,
		},
		"empty code id": {
			src: ContractCodeHistoryEntryFixture(func(entry *ContractCodeHistoryEntry) {
				entry.CodeID = 0
			}),
			expErr: true,
		},
		"empty updated": {
			src: ContractCodeHistoryEntryFixture(func(entry *ContractCodeHistoryEntry) {
				entry.Updated = nil
			}),
			expErr: true,
		},
	}
	for name, spec := range specs {
		t.Run(name, func(t *testing.T) {
			gotErr := spec.src.ValidateBasic()
			if spec.expErr {
				require.Error(t, gotErr)
				return
			}
			require.NoError(t, gotErr)
		})
	}
}<|MERGE_RESOLUTION|>--- conflicted
+++ resolved
@@ -9,11 +9,7 @@
 
 	wasmvmtypes "github.com/CosmWasm/wasmvm/types"
 	"github.com/cosmos/cosmos-sdk/codec"
-<<<<<<< HEAD
-	"github.com/cosmos/cosmos-sdk/codec/types"
-=======
 	codectypes "github.com/cosmos/cosmos-sdk/codec/types"
->>>>>>> 0af73b44
 	sdk "github.com/cosmos/cosmos-sdk/types"
 	govtypes "github.com/cosmos/cosmos-sdk/x/gov/types/v1beta1"
 	"github.com/stretchr/testify/assert"
@@ -58,11 +54,7 @@
 		"invalid extension": {
 			srcMutator: func(c *ContractInfo) {
 				// any protobuf type with ValidateBasic method
-<<<<<<< HEAD
-				any, err := types.NewAnyWithValue(&govtypes.TextProposal{})
-=======
 				codecAny, err := codectypes.NewAnyWithValue(&govtypes.TextProposal{})
->>>>>>> 0af73b44
 				require.NoError(t, err)
 				c.Extension = codecAny
 			},
@@ -71,11 +63,7 @@
 		"not validatable extension": {
 			srcMutator: func(c *ContractInfo) {
 				// any protobuf type with ValidateBasic method
-<<<<<<< HEAD
-				any, err := types.NewAnyWithValue(&govtypes.Proposal{})
-=======
 				codecAny, err := codectypes.NewAnyWithValue(&govtypes.Proposal{})
->>>>>>> 0af73b44
 				require.NoError(t, err)
 				c.Extension = codecAny
 			},
@@ -239,12 +227,8 @@
 	}{
 		"all good": {
 			setup: func(i *ContractInfo) {
-<<<<<<< HEAD
-				i.SetExtension(&myExtension) //nolint:errcheck
-=======
 				err = i.SetExtension(&myExtension)
 				require.NoError(t, err)
->>>>>>> 0af73b44
 			},
 			param: func() ContractInfoExtension {
 				return &govtypes.Proposal{}
@@ -261,12 +245,8 @@
 		},
 		"nil argument value": {
 			setup: func(i *ContractInfo) {
-<<<<<<< HEAD
-				i.SetExtension(&myExtension) //nolint:errcheck
-=======
 				err = i.SetExtension(&myExtension)
 				require.NoError(t, err)
->>>>>>> 0af73b44
 			},
 			param: func() ContractInfoExtension {
 				return nil
@@ -275,12 +255,8 @@
 		},
 		"non matching types": {
 			setup: func(i *ContractInfo) {
-<<<<<<< HEAD
-				i.SetExtension(&myExtension) //nolint:errcheck
-=======
 				err = i.SetExtension(&myExtension)
 				require.NoError(t, err)
->>>>>>> 0af73b44
 			},
 			param: func() ContractInfoExtension {
 				return &govtypes.TextProposal{}
