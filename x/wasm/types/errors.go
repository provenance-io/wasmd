package types

import (
<<<<<<< HEAD
	wasmvmtypes "github.com/CosmWasm/wasmvm/types"
	sdkErrors "github.com/cosmos/cosmos-sdk/types/errors"
=======
	sdkErrors "cosmossdk.io/errors"
>>>>>>> 273f0fc9
)

// Codes for wasm contract errors
var (
	DefaultCodespace = ModuleName

	// Note: never use code 1 for any errors - that is reserved for ErrInternal in the core cosmos sdk

	// ErrCreateFailed error for wasm code that has already been uploaded or failed
	ErrCreateFailed = sdkErrors.Register(DefaultCodespace, 2, "create wasm contract failed")

	// ErrAccountExists error for a contract account that already exists
	ErrAccountExists = sdkErrors.Register(DefaultCodespace, 3, "contract account already exists")

	// ErrInstantiateFailed error for rust instantiate contract failure
	ErrInstantiateFailed = sdkErrors.Register(DefaultCodespace, 4, "instantiate wasm contract failed")

	// ErrExecuteFailed error for rust execution contract failure
	ErrExecuteFailed = sdkErrors.Register(DefaultCodespace, 5, "execute wasm contract failed")

	// ErrGasLimit error for out of gas
	ErrGasLimit = sdkErrors.Register(DefaultCodespace, 6, "insufficient gas")

	// ErrInvalidGenesis error for invalid genesis file syntax
	ErrInvalidGenesis = sdkErrors.Register(DefaultCodespace, 7, "invalid genesis")

	// ErrNotFound error for an entry not found in the store
	ErrNotFound = sdkErrors.Register(DefaultCodespace, 8, "not found")

	// ErrQueryFailed error for rust smart query contract failure
	ErrQueryFailed = sdkErrors.Register(DefaultCodespace, 9, "query wasm contract failed")

	// ErrInvalidMsg error when we cannot process the error returned from the contract
	ErrInvalidMsg = sdkErrors.Register(DefaultCodespace, 10, "invalid CosmosMsg from the contract")

	// ErrMigrationFailed error for rust execution contract failure
	ErrMigrationFailed = sdkErrors.Register(DefaultCodespace, 11, "migrate wasm contract failed")

	// ErrEmpty error for empty content
	ErrEmpty = sdkErrors.Register(DefaultCodespace, 12, "empty")

	// ErrLimit error for content that exceeds a limit
	ErrLimit = sdkErrors.Register(DefaultCodespace, 13, "exceeds limit")

	// ErrInvalid error for content that is invalid in this context
	ErrInvalid = sdkErrors.Register(DefaultCodespace, 14, "invalid")

	// ErrDuplicate error for content that exists
	ErrDuplicate = sdkErrors.Register(DefaultCodespace, 15, "duplicate")

	// ErrMaxIBCChannels error for maximum number of ibc channels reached
	ErrMaxIBCChannels = sdkErrors.Register(DefaultCodespace, 16, "max transfer channels")

	// ErrUnsupportedForContract error when a capability is used that is not supported for/ by this contract
	ErrUnsupportedForContract = sdkErrors.Register(DefaultCodespace, 17, "unsupported for this contract")

	// ErrPinContractFailed error for pinning contract failures
	ErrPinContractFailed = sdkErrors.Register(DefaultCodespace, 18, "pinning contract failed")

	// ErrUnpinContractFailed error for unpinning contract failures
	ErrUnpinContractFailed = sdkErrors.Register(DefaultCodespace, 19, "unpinning contract failed")

	// ErrUnknownMsg error by a message handler to show that it is not responsible for this message type
	ErrUnknownMsg = sdkErrors.Register(DefaultCodespace, 20, "unknown message from the contract")

	// ErrInvalidEvent error if an attribute/event from the contract is invalid
	ErrInvalidEvent = sdkErrors.Register(DefaultCodespace, 21, "invalid event")

	// ErrNoSuchContractFn error factory for an error when an address does not belong to a contract
	ErrNoSuchContractFn = WasmVMFlavouredErrorFactory(sdkErrors.Register(DefaultCodespace, 22, "no such contract"),
		func(addr string) error { return wasmvmtypes.NoSuchContract{Addr: addr} },
	)

	// code 23 -26 were used for json parser

	// ErrExceedMaxQueryStackSize error if max query stack size is exceeded
	ErrExceedMaxQueryStackSize = sdkErrors.Register(DefaultCodespace, 27, "max query stack size exceeded")

	// ErrNoSuchCodeFn factory for an error when a code id does not belong to a code info
	ErrNoSuchCodeFn = WasmVMFlavouredErrorFactory(sdkErrors.Register(DefaultCodespace, 28, "no such code"),
		func(id uint64) error { return wasmvmtypes.NoSuchCode{CodeID: id} },
	)
)

// WasmVMErrorable mapped error type in wasmvm and are not redacted
type WasmVMErrorable interface {
	// ToWasmVMError convert instance to wasmvm friendly error if possible otherwise root cause. never nil
	ToWasmVMError() error
}

var _ WasmVMErrorable = WasmVMFlavouredError{}

// WasmVMFlavouredError wrapper for sdk error that supports wasmvm error types
type WasmVMFlavouredError struct {
	sdkErr    *sdkErrors.Error
	wasmVMErr error
}

// NewWasmVMFlavouredError constructor
func NewWasmVMFlavouredError(sdkErr *sdkErrors.Error, wasmVMErr error) WasmVMFlavouredError {
	return WasmVMFlavouredError{sdkErr: sdkErr, wasmVMErr: wasmVMErr}
}

// WasmVMFlavouredErrorFactory is a factory method to build a WasmVMFlavouredError type
func WasmVMFlavouredErrorFactory[T any](sdkErr *sdkErrors.Error, wasmVMErrBuilder func(T) error) func(T) WasmVMFlavouredError {
	if wasmVMErrBuilder == nil {
		panic("builder function required")
	}
	return func(d T) WasmVMFlavouredError {
		return WasmVMFlavouredError{sdkErr: sdkErr, wasmVMErr: wasmVMErrBuilder(d)}
	}
}

// ToWasmVMError implements WasmVMError-able
func (e WasmVMFlavouredError) ToWasmVMError() error {
	if e.wasmVMErr != nil {
		return e.wasmVMErr
	}
	return e.sdkErr
}

// implements stdlib error
func (e WasmVMFlavouredError) Error() string {
	return e.sdkErr.Error()
}

// Unwrap implements the built-in errors.Unwrap
func (e WasmVMFlavouredError) Unwrap() error {
	return e.sdkErr
}

// Cause is the same as unwrap but used by errors.abci
func (e WasmVMFlavouredError) Cause() error {
	return e.Unwrap()
}

// Wrap extends this error with additional information.
// It's a handy function to call Wrap with sdk errors.
func (e WasmVMFlavouredError) Wrap(desc string) error { return sdkErrors.Wrap(e, desc) }

// Wrapf extends this error with additional information.
// It's a handy function to call Wrapf with sdk errors.
func (e WasmVMFlavouredError) Wrapf(desc string, args ...interface{}) error {
	return sdkErrors.Wrapf(e, desc, args...)
}<|MERGE_RESOLUTION|>--- conflicted
+++ resolved
@@ -1,12 +1,8 @@
 package types
 
 import (
-<<<<<<< HEAD
+	sdkErrors "cosmossdk.io/errors"
 	wasmvmtypes "github.com/CosmWasm/wasmvm/types"
-	sdkErrors "github.com/cosmos/cosmos-sdk/types/errors"
-=======
-	sdkErrors "cosmossdk.io/errors"
->>>>>>> 273f0fc9
 )
 
 // Codes for wasm contract errors
