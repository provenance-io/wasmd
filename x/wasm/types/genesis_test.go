--- conflicted
+++ resolved
@@ -14,12 +14,6 @@
 
 	"github.com/stretchr/testify/require"
 )
-
-<<<<<<< HEAD
-const invalid = "invalid"
-=======
-const invalidAddress = "invalid address"
->>>>>>> 0af73b44
 
 func TestValidateGenesisState(t *testing.T) {
 	specs := map[string]struct {
@@ -43,11 +37,7 @@
 		},
 		"contract invalid": {
 			srcMutator: func(s *GenesisState) {
-<<<<<<< HEAD
-				s.Contracts[0].ContractAddress = invalid
-=======
 				s.Contracts[0].ContractAddress = invalidAddress
->>>>>>> 0af73b44
 			},
 			expError: true,
 		},
@@ -129,21 +119,13 @@
 		"all good": {srcMutator: func(_ *Contract) {}},
 		"contract address invalid": {
 			srcMutator: func(c *Contract) {
-<<<<<<< HEAD
-				c.ContractAddress = invalid
-=======
 				c.ContractAddress = invalidAddress
->>>>>>> 0af73b44
 			},
 			expError: true,
 		},
 		"contract info invalid": {
 			srcMutator: func(c *Contract) {
-<<<<<<< HEAD
-				c.ContractInfo.Creator = invalid
-=======
 				c.ContractInfo.Creator = invalidAddress
->>>>>>> 0af73b44
 			},
 			expError: true,
 		},
