package types

import (
	"bytes"
	"encoding/json"
	"errors"
	"strings"

	errorsmod "cosmossdk.io/errors"
	sdk "github.com/cosmos/cosmos-sdk/types"
	sdkerrors "github.com/cosmos/cosmos-sdk/types/errors"
)

// RawContractMessage defines a json message that is sent or returned by a wasm contract.
// This type can hold any type of bytes. Until validateBasic is called there should not be
// any assumptions made that the data is valid syntax or semantic.
type RawContractMessage []byte

func (r RawContractMessage) MarshalJSON() ([]byte, error) {
	return json.RawMessage(r).MarshalJSON()
}

func (r *RawContractMessage) UnmarshalJSON(b []byte) error {
	if r == nil {
		return errors.New("unmarshalJSON on nil pointer")
	}
	*r = append((*r)[0:0], b...)
	return nil
}

func (r *RawContractMessage) ValidateBasic() error {
	if r == nil {
		return ErrEmpty
	}
	if !json.Valid(*r) {
		return ErrInvalid
	}
	return nil
}

// Bytes returns raw bytes type
func (r RawContractMessage) Bytes() []byte {
	return r
}

// Equal content is equal json. Byte equal but this can change in the future.
func (r RawContractMessage) Equal(o RawContractMessage) bool {
	return bytes.Equal(r.Bytes(), o.Bytes())
}

func (msg MsgStoreCode) Route() string {
	return RouterKey
}

func (msg MsgStoreCode) Type() string {
	return "store-code"
}

func (msg MsgStoreCode) ValidateBasic() error {
	if _, err := sdk.AccAddressFromBech32(msg.Sender); err != nil {
		return err
	}

	if err := validateWasmCode(msg.WASMByteCode, MaxWasmSize); err != nil {
		return errorsmod.Wrapf(sdkerrors.ErrInvalidRequest, "code bytes %s", err.Error())
	}

	if msg.InstantiatePermission != nil {
		if err := msg.InstantiatePermission.ValidateBasic(); err != nil {
			return errorsmod.Wrap(err, "instantiate permission")
<<<<<<< HEAD
=======
		}
		// AccessTypeOnlyAddress is still considered valid as legacy instantiation permission
		// but not for new contracts
		if msg.InstantiatePermission.Permission == AccessTypeOnlyAddress {
			return ErrInvalid.Wrap("unsupported type, use AccessTypeAnyOfAddresses instead")
>>>>>>> 5edfd6c7
		}
		// AccessTypeOnlyAddress is still considered valid as legacy instantiation permission
		// but not for new contracts
		if msg.InstantiatePermission.Permission == AccessTypeOnlyAddress {
			return ErrInvalid.Wrap("unsupported type, use AccessTypeAnyOfAddresses instead")
		}
	}
	return nil
}

func (msg MsgStoreCode) GetSignBytes() []byte {
	return sdk.MustSortJSON(ModuleCdc.MustMarshalJSON(&msg))
}

func (msg MsgStoreCode) GetSigners() []sdk.AccAddress {
	senderAddr, err := sdk.AccAddressFromBech32(msg.Sender)
	if err != nil { // should never happen as valid basic rejects invalid addresses
		panic(err.Error())
	}
	return []sdk.AccAddress{senderAddr}
}

func (msg MsgInstantiateContract) Route() string {
	return RouterKey
}

func (msg MsgInstantiateContract) Type() string {
	return "instantiate"
}

func (msg MsgInstantiateContract) ValidateBasic() error {
	if _, err := sdk.AccAddressFromBech32(msg.Sender); err != nil {
		return errorsmod.Wrap(err, "sender")
	}

	if msg.CodeID == 0 {
		return errorsmod.Wrap(sdkerrors.ErrInvalidRequest, "code id is required")
	}

	if err := ValidateLabel(msg.Label); err != nil {
		return errorsmod.Wrap(sdkerrors.ErrInvalidRequest, "label is required")
	}

	if !msg.Funds.IsValid() {
		return sdkerrors.ErrInvalidCoins
	}

	if len(msg.Admin) != 0 {
		if _, err := sdk.AccAddressFromBech32(msg.Admin); err != nil {
			return errorsmod.Wrap(err, "admin")
		}
	}
	if err := msg.Msg.ValidateBasic(); err != nil {
		return errorsmod.Wrap(err, "payload msg")
	}
	return nil
}

func (msg MsgInstantiateContract) GetSignBytes() []byte {
	return sdk.MustSortJSON(ModuleCdc.MustMarshalJSON(&msg))
}

func (msg MsgInstantiateContract) GetSigners() []sdk.AccAddress {
	senderAddr, err := sdk.AccAddressFromBech32(msg.Sender)
	if err != nil { // should never happen as valid basic rejects invalid addresses
		panic(err.Error())
	}
	return []sdk.AccAddress{senderAddr}
}

func (msg MsgExecuteContract) Route() string {
	return RouterKey
}

func (msg MsgExecuteContract) Type() string {
	return "execute"
}

func (msg MsgExecuteContract) ValidateBasic() error {
	if _, err := sdk.AccAddressFromBech32(msg.Sender); err != nil {
		return errorsmod.Wrap(err, "sender")
	}
	if _, err := sdk.AccAddressFromBech32(msg.Contract); err != nil {
		return errorsmod.Wrap(err, "contract")
	}

	if !msg.Funds.IsValid() {
		return errorsmod.Wrap(sdkerrors.ErrInvalidCoins, "sentFunds")
	}
	if err := msg.Msg.ValidateBasic(); err != nil {
		return errorsmod.Wrap(err, "payload msg")
	}
	return nil
}

func (msg MsgExecuteContract) GetSignBytes() []byte {
	return sdk.MustSortJSON(ModuleCdc.MustMarshalJSON(&msg))
}

func (msg MsgExecuteContract) GetSigners() []sdk.AccAddress {
	senderAddr, err := sdk.AccAddressFromBech32(msg.Sender)
	if err != nil { // should never happen as valid basic rejects invalid addresses
		panic(err.Error())
	}
	return []sdk.AccAddress{senderAddr}
}

// GetMsg returns the payload message send to the contract
func (msg MsgExecuteContract) GetMsg() RawContractMessage {
	return msg.Msg
}

// GetFunds returns tokens send to the contract
func (msg MsgExecuteContract) GetFunds() sdk.Coins {
	return msg.Funds
}

// GetContract returns the bech32 address of the contract
func (msg MsgExecuteContract) GetContract() string {
	return msg.Contract
}

func (msg MsgMigrateContract) Route() string {
	return RouterKey
}

func (msg MsgMigrateContract) Type() string {
	return "migrate"
}

func (msg MsgMigrateContract) ValidateBasic() error {
	if msg.CodeID == 0 {
		return errorsmod.Wrap(sdkerrors.ErrInvalidRequest, "code id is required")
	}
	if _, err := sdk.AccAddressFromBech32(msg.Sender); err != nil {
		return errorsmod.Wrap(err, "sender")
	}
	if _, err := sdk.AccAddressFromBech32(msg.Contract); err != nil {
		return errorsmod.Wrap(err, "contract")
	}

	if err := msg.Msg.ValidateBasic(); err != nil {
		return errorsmod.Wrap(err, "payload msg")
	}

	return nil
}

func (msg MsgMigrateContract) GetSignBytes() []byte {
	return sdk.MustSortJSON(ModuleCdc.MustMarshalJSON(&msg))
}

func (msg MsgMigrateContract) GetSigners() []sdk.AccAddress {
	senderAddr, err := sdk.AccAddressFromBech32(msg.Sender)
	if err != nil { // should never happen as valid basic rejects invalid addresses
		panic(err.Error())
	}
	return []sdk.AccAddress{senderAddr}
}

// GetMsg returns the payload message send to the contract
func (msg MsgMigrateContract) GetMsg() RawContractMessage {
	return msg.Msg
}

// GetFunds returns tokens send to the contract
func (msg MsgMigrateContract) GetFunds() sdk.Coins {
	return sdk.NewCoins()
}

// GetContract returns the bech32 address of the contract
func (msg MsgMigrateContract) GetContract() string {
	return msg.Contract
}

func (msg MsgUpdateAdmin) Route() string {
	return RouterKey
}

func (msg MsgUpdateAdmin) Type() string {
	return "update-contract-admin"
}

func (msg MsgUpdateAdmin) ValidateBasic() error {
	if _, err := sdk.AccAddressFromBech32(msg.Sender); err != nil {
		return errorsmod.Wrap(err, "sender")
	}
	if _, err := sdk.AccAddressFromBech32(msg.Contract); err != nil {
		return errorsmod.Wrap(err, "contract")
	}
	if _, err := sdk.AccAddressFromBech32(msg.NewAdmin); err != nil {
		return errorsmod.Wrap(err, "new admin")
	}
	if strings.EqualFold(msg.Sender, msg.NewAdmin) {
		return errorsmod.Wrap(ErrInvalidMsg, "new admin is the same as the old")
	}
	return nil
}

func (msg MsgUpdateAdmin) GetSignBytes() []byte {
	return sdk.MustSortJSON(ModuleCdc.MustMarshalJSON(&msg))
}

func (msg MsgUpdateAdmin) GetSigners() []sdk.AccAddress {
	senderAddr, err := sdk.AccAddressFromBech32(msg.Sender)
	if err != nil { // should never happen as valid basic rejects invalid addresses
		panic(err.Error())
	}
	return []sdk.AccAddress{senderAddr}
}

func (msg MsgClearAdmin) Route() string {
	return RouterKey
}

func (msg MsgClearAdmin) Type() string {
	return "clear-contract-admin"
}

func (msg MsgClearAdmin) ValidateBasic() error {
	if _, err := sdk.AccAddressFromBech32(msg.Sender); err != nil {
		return errorsmod.Wrap(err, "sender")
	}
	if _, err := sdk.AccAddressFromBech32(msg.Contract); err != nil {
		return errorsmod.Wrap(err, "contract")
	}
	return nil
}

func (msg MsgClearAdmin) GetSignBytes() []byte {
	return sdk.MustSortJSON(ModuleCdc.MustMarshalJSON(&msg))
}

func (msg MsgClearAdmin) GetSigners() []sdk.AccAddress {
	senderAddr, err := sdk.AccAddressFromBech32(msg.Sender)
	if err != nil { // should never happen as valid basic rejects invalid addresses
		panic(err.Error())
	}
	return []sdk.AccAddress{senderAddr}
}

func (msg MsgIBCSend) Route() string {
	return RouterKey
}

func (msg MsgIBCSend) Type() string {
	return "wasm-ibc-send"
}

func (msg MsgIBCSend) ValidateBasic() error {
	return nil
}

func (msg MsgIBCSend) GetSignBytes() []byte {
	return sdk.MustSortJSON(ModuleCdc.MustMarshalJSON(&msg))
}

func (msg MsgIBCSend) GetSigners() []sdk.AccAddress {
	return nil
}

func (msg MsgIBCCloseChannel) Route() string {
	return RouterKey
}

func (msg MsgIBCCloseChannel) Type() string {
	return "wasm-ibc-close"
}

func (msg MsgIBCCloseChannel) ValidateBasic() error {
	return nil
}

func (msg MsgIBCCloseChannel) GetSignBytes() []byte {
	return sdk.MustSortJSON(ModuleCdc.MustMarshalJSON(&msg))
}

func (msg MsgIBCCloseChannel) GetSigners() []sdk.AccAddress {
	return nil
}

var _ sdk.Msg = &MsgInstantiateContract2{}

func (msg MsgInstantiateContract2) Route() string {
	return RouterKey
}

func (msg MsgInstantiateContract2) Type() string {
	return "instantiate2"
}

func (msg MsgInstantiateContract2) ValidateBasic() error {
	if _, err := sdk.AccAddressFromBech32(msg.Sender); err != nil {
		return errorsmod.Wrap(err, "sender")
	}

	if msg.CodeID == 0 {
		return errorsmod.Wrap(sdkerrors.ErrInvalidRequest, "code id is required")
	}

	if err := ValidateLabel(msg.Label); err != nil {
		return errorsmod.Wrap(sdkerrors.ErrInvalidRequest, "label is required")
	}

	if !msg.Funds.IsValid() {
		return sdkerrors.ErrInvalidCoins
	}

	if len(msg.Admin) != 0 {
		if _, err := sdk.AccAddressFromBech32(msg.Admin); err != nil {
			return errorsmod.Wrap(err, "admin")
		}
	}
	if err := msg.Msg.ValidateBasic(); err != nil {
		return errorsmod.Wrap(err, "payload msg")
	}
	if err := ValidateSalt(msg.Salt); err != nil {
		return errorsmod.Wrap(err, "salt")
	}
	return nil
}

func (msg MsgInstantiateContract2) GetSignBytes() []byte {
	return sdk.MustSortJSON(ModuleCdc.MustMarshalJSON(&msg))
}

func (msg MsgInstantiateContract2) GetSigners() []sdk.AccAddress {
	senderAddr, err := sdk.AccAddressFromBech32(msg.Sender)
	if err != nil { // should never happen as valid basic rejects invalid addresses
		panic(err.Error())
	}
	return []sdk.AccAddress{senderAddr}
}

func (msg MsgUpdateInstantiateConfig) Route() string {
	return RouterKey
}

func (msg MsgUpdateInstantiateConfig) Type() string {
	return "update-instantiate-config"
}

func (msg MsgUpdateInstantiateConfig) ValidateBasic() error {
	if _, err := sdk.AccAddressFromBech32(msg.Sender); err != nil {
		return errorsmod.Wrap(err, "sender")
	}

	if msg.CodeID == 0 {
		return errorsmod.Wrap(sdkerrors.ErrInvalidRequest, "code id is required")
	}

	if msg.NewInstantiatePermission == nil {
		return errorsmod.Wrap(sdkerrors.ErrInvalidRequest, "instantiate permission is required")
	}

	if err := msg.NewInstantiatePermission.ValidateBasic(); err != nil {
		return errorsmod.Wrap(err, "instantiate permission")
<<<<<<< HEAD
=======
	}
	// AccessTypeOnlyAddress is still considered valid as legacy instantiation permission
	// but not for new contracts
	if msg.NewInstantiatePermission.Permission == AccessTypeOnlyAddress {
		return ErrInvalid.Wrap("unsupported type, use AccessTypeAnyOfAddresses instead")
>>>>>>> 5edfd6c7
	}
	// AccessTypeOnlyAddress is still considered valid as legacy instantiation permission
	// but not for new contracts
	if msg.NewInstantiatePermission.Permission == AccessTypeOnlyAddress {
		return ErrInvalid.Wrap("unsupported type, use AccessTypeAnyOfAddresses instead")
	}

	return nil
}

func (msg MsgUpdateInstantiateConfig) GetSignBytes() []byte {
	return sdk.MustSortJSON(ModuleCdc.MustMarshalJSON(&msg))
}

func (msg MsgUpdateInstantiateConfig) GetSigners() []sdk.AccAddress {
	senderAddr, err := sdk.AccAddressFromBech32(msg.Sender)
	if err != nil { // should never happen as valid basic rejects invalid addresses
		panic(err.Error())
	}
	return []sdk.AccAddress{senderAddr}
}

func (msg MsgUpdateParams) Route() string {
	return RouterKey
}

func (msg MsgUpdateParams) Type() string {
	return "update-params"
}

func (msg MsgUpdateParams) GetSigners() []sdk.AccAddress {
	authority, err := sdk.AccAddressFromBech32(msg.Authority)
	if err != nil { // should never happen as valid basic rejects invalid addresses
		panic(err.Error())
	}
	return []sdk.AccAddress{authority}
}

func (msg MsgUpdateParams) GetSignBytes() []byte {
	return sdk.MustSortJSON(ModuleCdc.MustMarshalJSON(&msg))
}

func (msg MsgUpdateParams) ValidateBasic() error {
	return msg.Params.ValidateBasic()
}<|MERGE_RESOLUTION|>--- conflicted
+++ resolved
@@ -68,20 +68,17 @@
 	if msg.InstantiatePermission != nil {
 		if err := msg.InstantiatePermission.ValidateBasic(); err != nil {
 			return errorsmod.Wrap(err, "instantiate permission")
-<<<<<<< HEAD
-=======
-		}
-		// AccessTypeOnlyAddress is still considered valid as legacy instantiation permission
-		// but not for new contracts
-		if msg.InstantiatePermission.Permission == AccessTypeOnlyAddress {
-			return ErrInvalid.Wrap("unsupported type, use AccessTypeAnyOfAddresses instead")
->>>>>>> 5edfd6c7
 		}
 		// AccessTypeOnlyAddress is still considered valid as legacy instantiation permission
 		// but not for new contracts
 		if msg.InstantiatePermission.Permission == AccessTypeOnlyAddress {
 			return ErrInvalid.Wrap("unsupported type, use AccessTypeAnyOfAddresses instead")
 		}
+		// AccessTypeOnlyAddress is still considered valid as legacy instantiation permission
+		// but not for new contracts
+		if msg.InstantiatePermission.Permission == AccessTypeOnlyAddress {
+			return ErrInvalid.Wrap("unsupported type, use AccessTypeAnyOfAddresses instead")
+		}
 	}
 	return nil
 }
@@ -433,14 +430,11 @@
 
 	if err := msg.NewInstantiatePermission.ValidateBasic(); err != nil {
 		return errorsmod.Wrap(err, "instantiate permission")
-<<<<<<< HEAD
-=======
 	}
 	// AccessTypeOnlyAddress is still considered valid as legacy instantiation permission
 	// but not for new contracts
 	if msg.NewInstantiatePermission.Permission == AccessTypeOnlyAddress {
 		return ErrInvalid.Wrap("unsupported type, use AccessTypeAnyOfAddresses instead")
->>>>>>> 5edfd6c7
 	}
 	// AccessTypeOnlyAddress is still considered valid as legacy instantiation permission
 	// but not for new contracts
