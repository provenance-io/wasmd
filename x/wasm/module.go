package wasm

import (
	"context"
	"encoding/json"
	"fmt"
	"math/rand"
	"runtime/debug"
	"strings"

	wasmvm "github.com/CosmWasm/wasmvm"
	"github.com/cosmos/cosmos-sdk/client"
	"github.com/cosmos/cosmos-sdk/codec"
	cdctypes "github.com/cosmos/cosmos-sdk/codec/types"
	"github.com/cosmos/cosmos-sdk/server"
	servertypes "github.com/cosmos/cosmos-sdk/server/types"
	sdk "github.com/cosmos/cosmos-sdk/types"
	"github.com/cosmos/cosmos-sdk/types/module"
	simtypes "github.com/cosmos/cosmos-sdk/types/simulation"
	"github.com/grpc-ecosystem/grpc-gateway/runtime"
	"github.com/spf13/cast"
	"github.com/spf13/cobra"
	abci "github.com/tendermint/tendermint/abci/types"

	"github.com/CosmWasm/wasmd/x/wasm/client/cli"
	"github.com/CosmWasm/wasmd/x/wasm/keeper"
	"github.com/CosmWasm/wasmd/x/wasm/simulation"
	"github.com/CosmWasm/wasmd/x/wasm/types"
)

var (
	_ module.AppModule      = AppModule{}
	_ module.AppModuleBasic = AppModuleBasic{}
)

// Module init related flags
const (
	flagWasmMemoryCacheSize    = "wasm.memory_cache_size"
	flagWasmQueryGasLimit      = "wasm.query_gas_limit"
	flagWasmSimulationGasLimit = "wasm.simulation_gas_limit"
)

// AppModuleBasic defines the basic application module used by the wasm module.
type AppModuleBasic struct{}

func (b AppModuleBasic) RegisterLegacyAminoCodec(amino *codec.LegacyAmino) {
	RegisterCodec(amino)
}

func (b AppModuleBasic) RegisterGRPCGatewayRoutes(clientCtx client.Context, serveMux *runtime.ServeMux) {
	err := types.RegisterQueryHandlerClient(context.Background(), serveMux, types.NewQueryClient(clientCtx))
	if err != nil {
		panic(err)
	}
}

// Name returns the wasm module's name.
func (AppModuleBasic) Name() string {
	return ModuleName
}

// DefaultGenesis returns default genesis state as raw bytes for the wasm
// module.
func (AppModuleBasic) DefaultGenesis(cdc codec.JSONCodec) json.RawMessage {
	return cdc.MustMarshalJSON(&GenesisState{
		Params: DefaultParams(),
	})
}

// ValidateGenesis performs genesis state validation for the wasm module.
func (b AppModuleBasic) ValidateGenesis(marshaler codec.JSONCodec, _ client.TxEncodingConfig, message json.RawMessage) error {
	var data GenesisState
	err := marshaler.UnmarshalJSON(message, &data)
	if err != nil {
		return err
	}
	return ValidateGenesis(data)
}

// GetTxCmd returns the root tx command for the wasm module.
func (b AppModuleBasic) GetTxCmd() *cobra.Command {
	return cli.GetTxCmd()
}

// GetQueryCmd returns no root query command for the wasm module.
func (b AppModuleBasic) GetQueryCmd() *cobra.Command {
	return cli.GetQueryCmd()
}

// RegisterInterfaces implements InterfaceModule
func (b AppModuleBasic) RegisterInterfaces(registry cdctypes.InterfaceRegistry) {
	types.RegisterInterfaces(registry)
}

// ____________________________________________________________________________

// AppModule implements an application module for the wasm module.
type AppModule struct {
	AppModuleBasic
	cdc                codec.Codec
	keeper             *Keeper
	validatorSetSource keeper.ValidatorSetSource
	accountKeeper      types.AccountKeeper // for simulation
	bankKeeper         simulation.BankKeeper
}

// ConsensusVersion is a sequence number for state-breaking change of the
// module. It should be incremented on each consensus-breaking change
// introduced by the module. To avoid wrong/empty versions, the initial version
// should be set to 1.
func (AppModule) ConsensusVersion() uint64 { return 2 }

// NewAppModule creates a new AppModule object
func NewAppModule(
	cdc codec.Codec,
	keeper *Keeper,
	validatorSetSource keeper.ValidatorSetSource,
	ak types.AccountKeeper,
	bk simulation.BankKeeper,
) AppModule {
	return AppModule{
		AppModuleBasic:     AppModuleBasic{},
		cdc:                cdc,
		keeper:             keeper,
		validatorSetSource: validatorSetSource,
		accountKeeper:      ak,
		bankKeeper:         bk,
	}
}

func (am AppModule) RegisterServices(cfg module.Configurator) {
	types.RegisterMsgServer(cfg.MsgServer(), keeper.NewMsgServerImpl(keeper.NewDefaultPermissionKeeper(am.keeper)))
	types.RegisterQueryServer(cfg.QueryServer(), NewQuerier(am.keeper))

	m := keeper.NewMigrator(*am.keeper)
	err := cfg.RegisterMigration(types.ModuleName, 1, m.Migrate1to2)
	if err != nil {
		panic(err)
	}
}

<<<<<<< HEAD
func (am AppModule) LegacyQuerierHandler(amino *codec.LegacyAmino) sdk.Querier {
=======
func (am AppModule) LegacyQuerierHandler(_ *codec.LegacyAmino) sdk.Querier {
>>>>>>> 0af73b44
	return keeper.NewLegacyQuerier(am.keeper, am.keeper.QueryGasLimit())
}

// RegisterInvariants registers the wasm module invariants.
func (am AppModule) RegisterInvariants(_ sdk.InvariantRegistry) {}

// Route returns the message routing key for the wasm module.
func (am AppModule) Route() sdk.Route {
	return sdk.NewRoute(RouterKey, NewHandler(keeper.NewDefaultPermissionKeeper(am.keeper)))
}

// QuerierRoute returns the wasm module's querier route name.
func (AppModule) QuerierRoute() string {
	return QuerierRoute
}

// InitGenesis performs genesis initialization for the wasm module. It returns
// no validator updates.
func (am AppModule) InitGenesis(ctx sdk.Context, cdc codec.JSONCodec, data json.RawMessage) []abci.ValidatorUpdate {
	var genesisState GenesisState
	cdc.MustUnmarshalJSON(data, &genesisState)
	validators, err := InitGenesis(ctx, am.keeper, genesisState)
	if err != nil {
		panic(err)
	}
	return validators
}

// ExportGenesis returns the exported genesis state as raw bytes for the wasm
// module.
func (am AppModule) ExportGenesis(ctx sdk.Context, cdc codec.JSONCodec) json.RawMessage {
	gs := ExportGenesis(ctx, am.keeper)
	return cdc.MustMarshalJSON(gs)
}

// BeginBlock returns the begin blocker for the wasm module.
func (am AppModule) BeginBlock(_ sdk.Context, _ abci.RequestBeginBlock) {}

// EndBlock returns the end blocker for the wasm module. It returns no validator
// updates.
func (AppModule) EndBlock(_ sdk.Context, _ abci.RequestEndBlock) []abci.ValidatorUpdate {
	return []abci.ValidatorUpdate{}
}

// ____________________________________________________________________________

// AppModuleSimulation functions

// GenerateGenesisState creates a randomized GenState of the bank module.
func (AppModule) GenerateGenesisState(simState *module.SimulationState) {
	simulation.RandomizedGenState(simState)
}

// ProposalContents doesn't return any content functions for governance proposals.
<<<<<<< HEAD
func (AppModule) ProposalContents(simState module.SimulationState) []simtypes.WeightedProposalContent {
	return nil
=======
func (am AppModule) ProposalContents(_ module.SimulationState) []simtypes.WeightedProposalContent {
	return simulation.ProposalContents(am.bankKeeper, am.keeper)
>>>>>>> 0af73b44
}

// RandomizedParams creates randomized bank param changes for the simulator.
func (am AppModule) RandomizedParams(r *rand.Rand) []simtypes.ParamChange {
	return simulation.ParamChanges(r, am.cdc)
}

// RegisterStoreDecoder registers a decoder for supply module's types
func (am AppModule) RegisterStoreDecoder(_ sdk.StoreDecoderRegistry) {
}

// WeightedOperations returns the all the gov module operations with their respective weights.
func (am AppModule) WeightedOperations(simState module.SimulationState) []simtypes.WeightedOperation {
	return simulation.WeightedOperations(&simState, am.accountKeeper, am.bankKeeper, am.keeper)
}

// ____________________________________________________________________________

// AddModuleInitFlags implements servertypes.ModuleInitFlags interface.
func AddModuleInitFlags(startCmd *cobra.Command) {
	defaults := DefaultWasmConfig()
	startCmd.Flags().Uint32(flagWasmMemoryCacheSize, defaults.MemoryCacheSize, "Sets the size in MiB (NOT bytes) of an in-memory cache for Wasm modules. Set to 0 to disable.")
	startCmd.Flags().Uint64(flagWasmQueryGasLimit, defaults.SmartQueryGasLimit, "Set the max gas that can be spent on executing a query with a Wasm contract")
	startCmd.Flags().String(flagWasmSimulationGasLimit, "", "Set the max gas that can be spent when executing a simulation TX")

	startCmd.PreRunE = chainPreRuns(checkLibwasmVersion, startCmd.PreRunE)
}

// ReadWasmConfig reads the wasm specifig configuration
func ReadWasmConfig(opts servertypes.AppOptions) (types.WasmConfig, error) {
	cfg := types.DefaultWasmConfig()
	var err error
	if v := opts.Get(flagWasmMemoryCacheSize); v != nil {
		if cfg.MemoryCacheSize, err = cast.ToUint32E(v); err != nil {
			return cfg, err
		}
	}
	if v := opts.Get(flagWasmQueryGasLimit); v != nil {
		if cfg.SmartQueryGasLimit, err = cast.ToUint64E(v); err != nil {
			return cfg, err
		}
	}
	if v := opts.Get(flagWasmSimulationGasLimit); v != nil {
		if raw, ok := v.(string); ok && raw != "" {
			limit, err := cast.ToUint64E(v) // non empty string set
			if err != nil {
				return cfg, err
			}
			cfg.SimulationGasLimit = &limit
		}
	}
	// attach contract debugging to global "trace" flag
	if v := opts.Get(server.FlagTrace); v != nil {
		if cfg.ContractDebugMode, err = cast.ToBoolE(v); err != nil {
			return cfg, err
		}
	}
	return cfg, nil
}

func getExpectedLibwasmVersion() string {
	buildInfo, ok := debug.ReadBuildInfo()
	if !ok {
		panic("can't read build info")
	}
	for _, d := range buildInfo.Deps {
		if d.Path != "github.com/CosmWasm/wasmvm" {
			continue
		}
		if d.Replace != nil {
			return d.Replace.Version
		}
		return d.Version
	}
	return ""
}

func checkLibwasmVersion(_ *cobra.Command, _ []string) error {
	wasmVersion, err := wasmvm.LibwasmvmVersion()
	if err != nil {
		return fmt.Errorf("unable to retrieve libwasmversion %w", err)
	}
	wasmExpectedVersion := getExpectedLibwasmVersion()
	if wasmExpectedVersion == "" {
		return fmt.Errorf("wasmvm module not exist")
	}
	if !strings.Contains(wasmExpectedVersion, wasmVersion) {
		return fmt.Errorf("libwasmversion mismatch. got: %s; expected: %s", wasmVersion, wasmExpectedVersion)
	}
	return nil
}

type preRunFn func(cmd *cobra.Command, args []string) error

func chainPreRuns(pfns ...preRunFn) preRunFn {
	return func(cmd *cobra.Command, args []string) error {
		for _, pfn := range pfns {
			if pfn != nil {
				if err := pfn(cmd, args); err != nil {
					return err
				}
			}
		}
		return nil
	}
}<|MERGE_RESOLUTION|>--- conflicted
+++ resolved
@@ -139,11 +139,7 @@
 	}
 }
 
-<<<<<<< HEAD
-func (am AppModule) LegacyQuerierHandler(amino *codec.LegacyAmino) sdk.Querier {
-=======
 func (am AppModule) LegacyQuerierHandler(_ *codec.LegacyAmino) sdk.Querier {
->>>>>>> 0af73b44
 	return keeper.NewLegacyQuerier(am.keeper, am.keeper.QueryGasLimit())
 }
 
@@ -198,13 +194,8 @@
 }
 
 // ProposalContents doesn't return any content functions for governance proposals.
-<<<<<<< HEAD
-func (AppModule) ProposalContents(simState module.SimulationState) []simtypes.WeightedProposalContent {
-	return nil
-=======
 func (am AppModule) ProposalContents(_ module.SimulationState) []simtypes.WeightedProposalContent {
 	return simulation.ProposalContents(am.bankKeeper, am.keeper)
->>>>>>> 0af73b44
 }
 
 // RandomizedParams creates randomized bank param changes for the simulator.
