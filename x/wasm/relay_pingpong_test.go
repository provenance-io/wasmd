package wasm_test

import (
	"encoding/json"
	"fmt"
	"testing"

	ibctransfertypes "github.com/cosmos/ibc-go/v6/modules/apps/transfer/types"
	ibctesting "github.com/cosmos/ibc-go/v6/testing"

	wasmvm "github.com/CosmWasm/wasmvm"
	wasmvmtypes "github.com/CosmWasm/wasmvm/types"
	sdk "github.com/cosmos/cosmos-sdk/types"
	clienttypes "github.com/cosmos/ibc-go/v6/modules/core/02-client/types"
	channeltypes "github.com/cosmos/ibc-go/v6/modules/core/04-channel/types"
	"github.com/stretchr/testify/assert"
	"github.com/stretchr/testify/require"

	wasmibctesting "github.com/CosmWasm/wasmd/x/wasm/ibctesting"
	wasmkeeper "github.com/CosmWasm/wasmd/x/wasm/keeper"
	"github.com/CosmWasm/wasmd/x/wasm/keeper/wasmtesting"
	wasmtypes "github.com/CosmWasm/wasmd/x/wasm/types"
)

const (
	ping = "ping"
	pong = "pong"
)

var doNotTimeout = clienttypes.NewHeight(1, 1111111)

func TestPinPong(t *testing.T) {
	// custom IBC protocol example
	// scenario: given two chains,
	//           with a contract on chain A and chain B
	//           when a ibc packet comes in, the contract responds with a new packet containing
	//	         either ping or pong

	pingContract := &player{t: t, actor: ping}
	pongContract := &player{t: t, actor: pong}

	var (
		chainAOpts = []wasmkeeper.Option{
			wasmkeeper.WithWasmEngine(
				wasmtesting.NewIBCContractMockWasmer(pingContract)),
		}
		chainBOpts = []wasmkeeper.Option{wasmkeeper.WithWasmEngine(
			wasmtesting.NewIBCContractMockWasmer(pongContract),
		)}
		coordinator = wasmibctesting.NewCoordinator(t, 2, chainAOpts, chainBOpts)
		chainA      = coordinator.GetChain(wasmibctesting.GetChainID(0))
		chainB      = coordinator.GetChain(wasmibctesting.GetChainID(1))
	)
	_ = chainB.SeedNewContractInstance() // skip 1 instance so that addresses are not the same
	var (
		pingContractAddr = chainA.SeedNewContractInstance()
		pongContractAddr = chainB.SeedNewContractInstance()
	)
	require.NotEqual(t, pingContractAddr, pongContractAddr)
	coordinator.CommitBlock(chainA, chainB)

	pingContract.chain = chainA
	pingContract.contractAddr = pingContractAddr

	pongContract.chain = chainB
	pongContract.contractAddr = pongContractAddr

	var (
		sourcePortID       = wasmkeeper.PortIDForContract(pingContractAddr)
		counterpartyPortID = wasmkeeper.PortIDForContract(pongContractAddr)
	)

	path := wasmibctesting.NewPath(chainA, chainB)
	path.EndpointA.ChannelConfig = &ibctesting.ChannelConfig{
		PortID:  sourcePortID,
		Version: ibctransfertypes.Version,
		Order:   channeltypes.ORDERED,
	}
	path.EndpointB.ChannelConfig = &ibctesting.ChannelConfig{
		PortID:  counterpartyPortID,
		Version: ibctransfertypes.Version,
		Order:   channeltypes.ORDERED,
	}
	coordinator.SetupConnections(path)
	coordinator.CreateChannels(path)

	// trigger start game via execute
	const startValue uint64 = 100
	const rounds = 3
	s := startGame{
		ChannelID: path.EndpointA.ChannelID,
		Value:     startValue,
	}
	startMsg := &wasmtypes.MsgExecuteContract{
		Sender:   chainA.SenderAccount.GetAddress().String(),
		Contract: pingContractAddr.String(),
		Msg:      s.GetBytes(),
	}
	// on chain A
	_, err := path.EndpointA.Chain.SendMsgs(startMsg)
	require.NoError(t, err)

	// when some rounds are played
	for i := 1; i <= rounds; i++ {
		t.Logf("++ round: %d\n", i)

		require.Len(t, chainA.PendingSendPackets, 1)
		err := coordinator.RelayAndAckPendingPackets(path)
		require.NoError(t, err)
	}

	// then receive/response state is as expected
	assert.Equal(t, startValue+rounds, pingContract.QueryState(lastBallSentKey))
	assert.Equal(t, uint64(rounds), pingContract.QueryState(lastBallReceivedKey))
	assert.Equal(t, uint64(rounds+1), pingContract.QueryState(sentBallsCountKey))
	assert.Equal(t, uint64(rounds), pingContract.QueryState(receivedBallsCountKey))
	assert.Equal(t, uint64(rounds), pingContract.QueryState(confirmedBallsCountKey))

	assert.Equal(t, uint64(rounds), pongContract.QueryState(lastBallSentKey))
	assert.Equal(t, startValue+rounds-1, pongContract.QueryState(lastBallReceivedKey))
	assert.Equal(t, uint64(rounds), pongContract.QueryState(sentBallsCountKey))
	assert.Equal(t, uint64(rounds), pongContract.QueryState(receivedBallsCountKey))
	assert.Equal(t, uint64(rounds), pongContract.QueryState(confirmedBallsCountKey))
}

var _ wasmtesting.IBCContractCallbacks = &player{}

// player is a (mock) contract that sends and receives ibc packages
type player struct {
	t            *testing.T
	chain        *wasmibctesting.TestChain
	contractAddr sdk.AccAddress
	actor        string // either ping or pong
	execCalls    int    // number of calls to Execute method (checkTx + deliverTx)
}

// Execute starts the ping pong game
// Contracts finds all connected channels and broadcasts a ping message
func (p *player) Execute(_ wasmvm.Checksum, _ wasmvmtypes.Env, _ wasmvmtypes.MessageInfo, executeMsg []byte, store wasmvm.KVStore, _ wasmvm.GoAPI, _ wasmvm.Querier, _ wasmvm.GasMeter, _ uint64, _ wasmvmtypes.UFraction) (*wasmvmtypes.Response, uint64, error) {
	p.execCalls++
	// start game
	var start startGame
	if err := json.Unmarshal(executeMsg, &start); err != nil {
		return nil, 0, err
	}

	if start.MaxValue != 0 {
		store.Set(maxValueKey, sdk.Uint64ToBigEndian(start.MaxValue))
	}
	service := NewHit(p.actor, start.Value)
	p.t.Logf("[%s] starting game with: %d: %v\n", p.actor, start.Value, service)

	p.incrementCounter(sentBallsCountKey, store)
	store.Set(lastBallSentKey, sdk.Uint64ToBigEndian(start.Value))
	return &wasmvmtypes.Response{
		Messages: []wasmvmtypes.SubMsg{
			{
				Msg: wasmvmtypes.CosmosMsg{
					IBC: &wasmvmtypes.IBCMsg{
						SendPacket: &wasmvmtypes.SendPacketMsg{
							ChannelID: start.ChannelID,
							Data:      service.GetBytes(),
							Timeout: wasmvmtypes.IBCTimeout{Block: &wasmvmtypes.IBCTimeoutBlock{
								Revision: doNotTimeout.RevisionNumber,
								Height:   doNotTimeout.RevisionHeight,
							}},
						},
					},
				},
				ReplyOn: wasmvmtypes.ReplyNever,
			},
		},
	}, 0, nil
}

// OnIBCChannelOpen ensures to accept only configured version
func (p player) IBCChannelOpen(_ wasmvm.Checksum, _ wasmvmtypes.Env, msg wasmvmtypes.IBCChannelOpenMsg, _ wasmvm.KVStore, _ wasmvm.GoAPI, _ wasmvm.Querier, _ wasmvm.GasMeter, _ uint64, _ wasmvmtypes.UFraction) (*wasmvmtypes.IBC3ChannelOpenResponse, uint64, error) {
	if msg.GetChannel().Version != p.actor {
		return &wasmvmtypes.IBC3ChannelOpenResponse{}, 0, nil
	}
	return &wasmvmtypes.IBC3ChannelOpenResponse{}, 0, nil
}

// OnIBCChannelConnect persists connection endpoints
func (p player) IBCChannelConnect(_ wasmvm.Checksum, _ wasmvmtypes.Env, msg wasmvmtypes.IBCChannelConnectMsg, store wasmvm.KVStore, _ wasmvm.GoAPI, _ wasmvm.Querier, _ wasmvm.GasMeter, _ uint64, _ wasmvmtypes.UFraction) (*wasmvmtypes.IBCBasicResponse, uint64, error) {
	p.storeEndpoint(store, msg.GetChannel())
	return &wasmvmtypes.IBCBasicResponse{}, 0, nil
}

// connectedChannelsModel is a simple persistence model to store endpoint addresses within the contract's store
type connectedChannelsModel struct {
	Our   wasmvmtypes.IBCEndpoint
	Their wasmvmtypes.IBCEndpoint
}

var ( // store keys
	ibcEndpointsKey = []byte("ibc-endpoints")
	maxValueKey     = []byte("max-value")
)

func (p player) storeEndpoint(store wasmvm.KVStore, channel wasmvmtypes.IBCChannel) {
	var counterparties []connectedChannelsModel
	if b := store.Get(ibcEndpointsKey); b != nil {
		require.NoError(p.t, json.Unmarshal(b, &counterparties))
	}
	counterparties = append(counterparties, connectedChannelsModel{Our: channel.Endpoint, Their: channel.CounterpartyEndpoint})
	bz, err := json.Marshal(&counterparties)
	require.NoError(p.t, err)
	store.Set(ibcEndpointsKey, bz)
}

func (p player) IBCChannelClose(_ wasmvm.Checksum, _ wasmvmtypes.Env, _ wasmvmtypes.IBCChannelCloseMsg, _ wasmvm.KVStore, _ wasmvm.GoAPI, _ wasmvm.Querier, _ wasmvm.GasMeter, _ uint64, _ wasmvmtypes.UFraction) (*wasmvmtypes.IBCBasicResponse, uint64, error) {
	panic("implement me")
}

var ( // store keys
	lastBallSentKey        = []byte("lastBallSent")
	lastBallReceivedKey    = []byte("lastBallReceived")
	sentBallsCountKey      = []byte("sentBalls")
	receivedBallsCountKey  = []byte("recvBalls")
	confirmedBallsCountKey = []byte("confBalls")
)

// IBCPacketReceive receives the hit and serves a response hit via `wasmvmtypes.IBCPacket`
func (p player) IBCPacketReceive(_ wasmvm.Checksum, _ wasmvmtypes.Env, msg wasmvmtypes.IBCPacketReceiveMsg, store wasmvm.KVStore, _ wasmvm.GoAPI, _ wasmvm.Querier, _ wasmvm.GasMeter, _ uint64, _ wasmvmtypes.UFraction) (*wasmvmtypes.IBCReceiveResult, uint64, error) {
	// parse received data and store
	packet := msg.Packet
	var receivedBall Hit
	if err := json.Unmarshal(packet.Data, &receivedBall); err != nil {
		return &wasmvmtypes.IBCReceiveResult{
			Ok: &wasmvmtypes.IBCReceiveResponse{
				Acknowledgement: HitAcknowledgement{Error: err.Error()}.GetBytes(),
			},
			// no hit msg, we stop the game
		}, 0, nil
	}
	p.incrementCounter(receivedBallsCountKey, store)

	otherCount := receivedBall[counterParty(p.actor)]
	store.Set(lastBallReceivedKey, sdk.Uint64ToBigEndian(otherCount))

	if maxVal := store.Get(maxValueKey); maxVal != nil && otherCount > sdk.BigEndianToUint64(maxVal) {
		errMsg := fmt.Sprintf("max value exceeded: %d got %d", sdk.BigEndianToUint64(maxVal), otherCount)
		return &wasmvmtypes.IBCReceiveResult{Ok: &wasmvmtypes.IBCReceiveResponse{
			Acknowledgement: receivedBall.BuildError(errMsg).GetBytes(),
		}}, 0, nil
	}

	nextValue := p.incrementCounter(lastBallSentKey, store)
	newHit := NewHit(p.actor, nextValue)
	respHit := &wasmvmtypes.IBCMsg{SendPacket: &wasmvmtypes.SendPacketMsg{
		ChannelID: packet.Src.ChannelID,
		Data:      newHit.GetBytes(),
		Timeout: wasmvmtypes.IBCTimeout{Block: &wasmvmtypes.IBCTimeoutBlock{
			Revision: doNotTimeout.RevisionNumber,
			Height:   doNotTimeout.RevisionHeight,
		}},
	}}
	p.incrementCounter(sentBallsCountKey, store)
	p.t.Logf("[%s] received %d, returning %d: %v\n", p.actor, otherCount, nextValue, newHit)

	return &wasmvmtypes.IBCReceiveResult{
		Ok: &wasmvmtypes.IBCReceiveResponse{
			Acknowledgement: receivedBall.BuildAck().GetBytes(),
			Messages:        []wasmvmtypes.SubMsg{{Msg: wasmvmtypes.CosmosMsg{IBC: respHit}, ReplyOn: wasmvmtypes.ReplyNever}},
		},
	}, 0, nil
}

// OnIBCPacketAcknowledgement handles the packet acknowledgment frame. Stops the game on an any error
func (p player) IBCPacketAck(_ wasmvm.Checksum, _ wasmvmtypes.Env, msg wasmvmtypes.IBCPacketAckMsg, store wasmvm.KVStore, _ wasmvm.GoAPI, _ wasmvm.Querier, _ wasmvm.GasMeter, _ uint64, _ wasmvmtypes.UFraction) (*wasmvmtypes.IBCBasicResponse, uint64, error) {
	// parse received data and store
	var sentBall Hit
	if err := json.Unmarshal(msg.OriginalPacket.Data, &sentBall); err != nil {
		return nil, 0, err
	}

	var ack HitAcknowledgement
	if err := json.Unmarshal(msg.Acknowledgement.Data, &ack); err != nil {
		return nil, 0, err
	}
	if ack.Success != nil {
		confirmedCount := sentBall[p.actor]
		p.t.Logf("[%s] acknowledged %d: %v\n", p.actor, confirmedCount, sentBall)
	} else {
		p.t.Logf("[%s] received app layer error: %s\n", p.actor, ack.Error)
	}

	p.incrementCounter(confirmedBallsCountKey, store)
	return &wasmvmtypes.IBCBasicResponse{}, 0, nil
}

func (p player) IBCPacketTimeout(_ wasmvm.Checksum, _ wasmvmtypes.Env, _ wasmvmtypes.IBCPacketTimeoutMsg, _ wasmvm.KVStore, _ wasmvm.GoAPI, _ wasmvm.Querier, _ wasmvm.GasMeter, _ uint64, _ wasmvmtypes.UFraction) (*wasmvmtypes.IBCBasicResponse, uint64, error) {
	panic("implement me")
}

func (p player) incrementCounter(key []byte, store wasmvm.KVStore) uint64 {
	var count uint64
	bz := store.Get(key)
	if bz != nil {
		count = sdk.BigEndianToUint64(bz)
	}
	count++
	store.Set(key, sdk.Uint64ToBigEndian(count))
	return count
}

func (p player) QueryState(key []byte) uint64 {
	raw := p.chain.App.WasmKeeper.QueryRaw(p.chain.GetContext(), p.contractAddr, key)
	return sdk.BigEndianToUint64(raw)
}

func counterParty(s string) string {
	switch s {
	case ping:
		return pong
	case pong:
		return ping
	default:
		panic(fmt.Sprintf("unsupported: %q", s))
	}
}

// hit is ibc packet payload
type Hit map[string]uint64

<<<<<<< HEAD
func NewHit(player string, count uint64) Hit {
=======
func NewHit(player string, count uint64) hit { //nolint:revive // no need to make this public
>>>>>>> 0af73b44
	return map[string]uint64{
		player: count,
	}
}

func (h Hit) GetBytes() []byte {
	b, err := json.Marshal(h)
	if err != nil {
		panic(err)
	}
	return b
}

func (h Hit) String() string {
	return fmt.Sprintf("Ball %s", string(h.GetBytes()))
}

func (h Hit) BuildAck() HitAcknowledgement {
	return HitAcknowledgement{Success: &h}
}

func (h Hit) BuildError(errMsg string) HitAcknowledgement {
	return HitAcknowledgement{Error: errMsg}
}

// hitAcknowledgement is ibc acknowledgment payload
type HitAcknowledgement struct {
	Error   string `json:"error,omitempty"`
	Success *Hit   `json:"success,omitempty"`
}

func (a HitAcknowledgement) GetBytes() []byte {
	b, err := json.Marshal(a)
	if err != nil {
		panic(err)
	}
	return b
}

// startGame is an execute message payload
type startGame struct {
	ChannelID string
	Value     uint64
	// limit above the game is aborted
	MaxValue uint64 `json:"max_value,omitempty"`
}

func (g startGame) GetBytes() wasmtypes.RawContractMessage {
	b, err := json.Marshal(g)
	if err != nil {
		panic(err)
	}
	return b
}<|MERGE_RESOLUTION|>--- conflicted
+++ resolved
@@ -225,7 +225,7 @@
 func (p player) IBCPacketReceive(_ wasmvm.Checksum, _ wasmvmtypes.Env, msg wasmvmtypes.IBCPacketReceiveMsg, store wasmvm.KVStore, _ wasmvm.GoAPI, _ wasmvm.Querier, _ wasmvm.GasMeter, _ uint64, _ wasmvmtypes.UFraction) (*wasmvmtypes.IBCReceiveResult, uint64, error) {
 	// parse received data and store
 	packet := msg.Packet
-	var receivedBall Hit
+	var receivedBall hit
 	if err := json.Unmarshal(packet.Data, &receivedBall); err != nil {
 		return &wasmvmtypes.IBCReceiveResult{
 			Ok: &wasmvmtypes.IBCReceiveResponse{
@@ -270,7 +270,7 @@
 // OnIBCPacketAcknowledgement handles the packet acknowledgment frame. Stops the game on an any error
 func (p player) IBCPacketAck(_ wasmvm.Checksum, _ wasmvmtypes.Env, msg wasmvmtypes.IBCPacketAckMsg, store wasmvm.KVStore, _ wasmvm.GoAPI, _ wasmvm.Querier, _ wasmvm.GasMeter, _ uint64, _ wasmvmtypes.UFraction) (*wasmvmtypes.IBCBasicResponse, uint64, error) {
 	// parse received data and store
-	var sentBall Hit
+	var sentBall hit
 	if err := json.Unmarshal(msg.OriginalPacket.Data, &sentBall); err != nil {
 		return nil, 0, err
 	}
@@ -322,19 +322,15 @@
 }
 
 // hit is ibc packet payload
-type Hit map[string]uint64
-
-<<<<<<< HEAD
-func NewHit(player string, count uint64) Hit {
-=======
+type hit map[string]uint64
+
 func NewHit(player string, count uint64) hit { //nolint:revive // no need to make this public
->>>>>>> 0af73b44
 	return map[string]uint64{
 		player: count,
 	}
 }
 
-func (h Hit) GetBytes() []byte {
+func (h hit) GetBytes() []byte {
 	b, err := json.Marshal(h)
 	if err != nil {
 		panic(err)
@@ -342,22 +338,22 @@
 	return b
 }
 
-func (h Hit) String() string {
+func (h hit) String() string {
 	return fmt.Sprintf("Ball %s", string(h.GetBytes()))
 }
 
-func (h Hit) BuildAck() HitAcknowledgement {
+func (h hit) BuildAck() HitAcknowledgement {
 	return HitAcknowledgement{Success: &h}
 }
 
-func (h Hit) BuildError(errMsg string) HitAcknowledgement {
+func (h hit) BuildError(errMsg string) HitAcknowledgement {
 	return HitAcknowledgement{Error: errMsg}
 }
 
 // hitAcknowledgement is ibc acknowledgment payload
 type HitAcknowledgement struct {
 	Error   string `json:"error,omitempty"`
-	Success *Hit   `json:"success,omitempty"`
+	Success *hit   `json:"success,omitempty"`
 }
 
 func (a HitAcknowledgement) GetBytes() []byte {
