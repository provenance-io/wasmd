--- conflicted
+++ resolved
@@ -82,11 +82,7 @@
 	return cmd
 }
 
-<<<<<<< HEAD
-func parseUpdateContractAdminArgs(args []string, cliCtx client.Context) (types.MsgUpdateAdmin, error) { //nolint:unparam
-=======
 func parseUpdateContractAdminArgs(args []string, cliCtx client.Context) types.MsgUpdateAdmin {
->>>>>>> 0af73b44
 	msg := types.MsgUpdateAdmin{
 		Sender:   cliCtx.GetFromAddress().String(),
 		Contract: args[0],
