package e2e

import (
	"bytes"
	"testing"

	sdk "github.com/cosmos/cosmos-sdk/types"
	"github.com/cosmos/cosmos-sdk/types/address"
	banktypes "github.com/cosmos/cosmos-sdk/x/bank/types"
	hosttypes "github.com/cosmos/ibc-go/v6/modules/apps/27-interchain-accounts/host/types"
	icatypes "github.com/cosmos/ibc-go/v6/modules/apps/27-interchain-accounts/types"
	channeltypes "github.com/cosmos/ibc-go/v6/modules/core/04-channel/types"
	ibctesting "github.com/cosmos/ibc-go/v6/testing"
	intertxtypes "github.com/cosmos/interchain-accounts/x/inter-tx/types"
	"github.com/stretchr/testify/assert"
	"github.com/stretchr/testify/require"

	wasmibctesting "github.com/CosmWasm/wasmd/x/wasm/ibctesting"
)

func TestICA(t *testing.T) {
	// scenario:
	// given a host and controller chain
	// when an ica is registered on the controller chain
	// and the channel is established to the host chain
	// then the ICA owner can submit a message via IBC
	//      to control their account on the host chain
	coord := wasmibctesting.NewCoordinator(t, 2)
	hostChain := coord.GetChain(ibctesting.GetChainID(0))
	hostParams := hosttypes.NewParams(true, []string{sdk.MsgTypeURL(&banktypes.MsgSend{})})
	hostChain.App.ICAHostKeeper.SetParams(hostChain.GetContext(), hostParams)

	controllerChain := coord.GetChain(ibctesting.GetChainID(1))

	path := wasmibctesting.NewPath(controllerChain, hostChain)
	coord.SetupConnections(path)

	ownerAddr := sdk.AccAddress(controllerChain.SenderPrivKey.PubKey().Address())
	msg := intertxtypes.NewMsgRegisterAccount(ownerAddr.String(), path.EndpointA.ConnectionID, "")
	res, err := controllerChain.SendMsgs(msg)
	require.NoError(t, err)
<<<<<<< HEAD

=======
>>>>>>> 0af73b44
	chanID, portID, version := parseIBCChannelEvents(t, res)

	// next open channels on both sides
	path.EndpointA.ChannelID = chanID
	path.EndpointA.ChannelConfig = &ibctesting.ChannelConfig{
		PortID:  portID,
		Version: version,
		Order:   channeltypes.ORDERED,
	}
	path.EndpointB.ChannelConfig = &ibctesting.ChannelConfig{
		PortID:  icatypes.HostPortID,
		Version: icatypes.Version,
		Order:   channeltypes.ORDERED,
	}
	coord.CreateChannels(path)

	// assert ICA exists on controller
	icaRsp, err := controllerChain.App.InterTxKeeper.InterchainAccount(sdk.WrapSDKContext(controllerChain.GetContext()), &intertxtypes.QueryInterchainAccountRequest{
		Owner:        ownerAddr.String(),
		ConnectionId: path.EndpointA.ConnectionID,
	})
	require.NoError(t, err)
	icaAddr := sdk.MustAccAddressFromBech32(icaRsp.InterchainAccountAddress)
	hostChain.Fund(icaAddr, sdk.NewInt(1_000))

	// submit a tx
	targetAddr := sdk.AccAddress(bytes.Repeat([]byte{1}, address.Len))
	sendCoin := sdk.NewCoin(sdk.DefaultBondDenom, sdk.NewInt(100))
	payloadMsg := banktypes.NewMsgSend(icaAddr, targetAddr, sdk.NewCoins(sendCoin))
	msg2, err := intertxtypes.NewMsgSubmitTx(payloadMsg, path.EndpointA.ConnectionID, ownerAddr.String())
	require.NoError(t, err)
	_, err = controllerChain.SendMsgs(msg2)
	require.NoError(t, err)

	assert.Equal(t, 1, len(controllerChain.PendingSendPackets))
	require.NoError(t, coord.RelayAndAckPendingPackets(path))

	gotBalance := hostChain.Balance(targetAddr, sdk.DefaultBondDenom)
	assert.Equal(t, sendCoin.String(), gotBalance.String())
}

func parseIBCChannelEvents(t *testing.T, res *sdk.Result) (string, string, string) {
	t.Helper()
	chanID, err := ibctesting.ParseChannelIDFromEvents(res.GetEvents())
	require.NoError(t, err)
	portID, err := wasmibctesting.ParsePortIDFromEvents(res.GetEvents())
	require.NoError(t, err)
	version, err := wasmibctesting.ParseChannelVersionFromEvents(res.GetEvents())
	require.NoError(t, err)
	return chanID, portID, version
}<|MERGE_RESOLUTION|>--- conflicted
+++ resolved
@@ -39,10 +39,6 @@
 	msg := intertxtypes.NewMsgRegisterAccount(ownerAddr.String(), path.EndpointA.ConnectionID, "")
 	res, err := controllerChain.SendMsgs(msg)
 	require.NoError(t, err)
-<<<<<<< HEAD
-
-=======
->>>>>>> 0af73b44
 	chanID, portID, version := parseIBCChannelEvents(t, res)
 
 	// next open channels on both sides
