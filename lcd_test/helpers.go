package lcdtest

import (
	"bytes"
	"fmt"
	"io/ioutil"
	"net"
	"os"
	"path/filepath"
	"sort"
	"strings"

	"github.com/cosmos/cosmos-sdk/baseapp"
	"github.com/cosmos/cosmos-sdk/client"
	"github.com/cosmos/cosmos-sdk/client/flags"
	"github.com/cosmos/cosmos-sdk/client/keys"
	"github.com/cosmos/cosmos-sdk/client/lcd"
	"github.com/cosmos/cosmos-sdk/codec"
	codecstd "github.com/cosmos/cosmos-sdk/codec/std"
	crkeys "github.com/cosmos/cosmos-sdk/crypto/keys"
	"github.com/cosmos/cosmos-sdk/server"
	"github.com/cosmos/cosmos-sdk/store"
	"github.com/cosmos/cosmos-sdk/tests"
	sdk "github.com/cosmos/cosmos-sdk/types"
	"github.com/cosmos/cosmos-sdk/x/auth"
	authclient "github.com/cosmos/cosmos-sdk/x/auth/client"
	authrest "github.com/cosmos/cosmos-sdk/x/auth/client/rest"
	authexported "github.com/cosmos/cosmos-sdk/x/auth/exported"
	"github.com/cosmos/cosmos-sdk/x/bank"
	"github.com/cosmos/cosmos-sdk/x/crisis"
	distr "github.com/cosmos/cosmos-sdk/x/distribution"
	"github.com/cosmos/cosmos-sdk/x/genutil"
	"github.com/cosmos/cosmos-sdk/x/mint"
	"github.com/cosmos/cosmos-sdk/x/staking"
	"github.com/cosmos/cosmos-sdk/x/supply"
	"github.com/pkg/errors"
	"github.com/spf13/viper"
	tmcfg "github.com/tendermint/tendermint/config"
	"github.com/tendermint/tendermint/crypto"
	"github.com/tendermint/tendermint/crypto/ed25519"
	"github.com/tendermint/tendermint/crypto/secp256k1"
	"github.com/tendermint/tendermint/libs/cli"
	"github.com/tendermint/tendermint/libs/log"
	nm "github.com/tendermint/tendermint/node"
	"github.com/tendermint/tendermint/p2p"
	pvm "github.com/tendermint/tendermint/privval"
	"github.com/tendermint/tendermint/proxy"
	tmrpc "github.com/tendermint/tendermint/rpc/lib/server"
	tmtypes "github.com/tendermint/tendermint/types"
	dbm "github.com/tendermint/tm-db"

	"github.com/cosmwasm/wasmd/app"
)

var (
	cdc      = codecstd.MakeCodec(app.ModuleBasics)
	appCodec = codecstd.NewAppCodec(cdc)
)

func init() {
	authclient.Codec = appCodec
}

// TODO: Make InitializeTestLCD safe to call in multiple tests at the same time

// InitializeLCD starts Tendermint and the LCD in process, listening on
// their respective sockets where nValidators is the total number of validators
// and initAddrs are the accounts to initialize with some stake tokens. It
// returns a cleanup function, a set of validator public keys, and a port.
func InitializeLCD(
	nValidators int, initAddrs []sdk.AccAddress, minting bool, portExt ...string,
) (cleanup func(), valConsPubKeys []crypto.PubKey, valOperAddrs []sdk.ValAddress, port string, err error) {

	config, err := GetConfig()
	if err != nil {
		return
	}
	config.Consensus.TimeoutCommit = 100
	config.Consensus.SkipTimeoutCommit = false
	config.TxIndex.IndexAllKeys = true

	logger := log.NewTMLogger(log.NewSyncWriter(os.Stdout))
	logger = log.NewFilter(logger, log.AllowError())

	db := dbm.NewMemDB()
<<<<<<< HEAD
	gapp := app.NewWasmApp(logger, db, nil, true, 0, nil, baseapp.SetPruning(store.PruneNothing))
	cdc = app.MakeCodec()
=======
	gapp := app.NewGaiaApp(logger, db, nil, true, 0, map[int64]bool{}, "", baseapp.SetPruning(store.PruneNothing))
>>>>>>> 680bb196

	genDoc, valConsPubKeys, valOperAddrs, privVal, err := defaultGenesis(config, nValidators, initAddrs, minting)
	if err != nil {
		return
	}

	var listenAddr string

	if len(portExt) == 0 {
		listenAddr, port, err = server.FreeTCPAddr()
		if err != nil {
			return
		}
	} else {
		listenAddr = fmt.Sprintf("tcp://0.0.0.0:%s", portExt[0])
		port = portExt[0]
	}

	// XXX: Need to set this so LCD knows the tendermint node address!
	viper.Set(flags.FlagNode, config.RPC.ListenAddress)
	viper.Set(flags.FlagChainID, genDoc.ChainID)
	// TODO Set to false once the upstream Tendermint proof verification issue is fixed.
	viper.Set(flags.FlagTrustNode, true)

	node, err := startTM(config, logger, genDoc, privVal, gapp)
	if err != nil {
		return
	}

	tests.WaitForNextHeightTM(tests.ExtractPortFromAddress(config.RPC.ListenAddress))

	lcdInstance, err := startLCD(logger, listenAddr, cdc)
	if err != nil {
		return
	}

	tests.WaitForLCDStart(port)
	tests.WaitForHeight(1, port)

	cleanup = func() {
		logger.Debug("cleaning up LCD initialization")
		err = node.Stop()
		if err != nil {
			logger.Error(err.Error())
		}

		node.Wait()
		err = lcdInstance.Close()
		if err != nil {
			logger.Error(err.Error())
		}
	}

	return cleanup, valConsPubKeys, valOperAddrs, port, err
}

func defaultGenesis(config *tmcfg.Config, nValidators int, initAddrs []sdk.AccAddress, minting bool) (
	genDoc *tmtypes.GenesisDoc, valConsPubKeys []crypto.PubKey, valOperAddrs []sdk.ValAddress, privVal *pvm.FilePV, err error) {
	privVal = pvm.LoadOrGenFilePV(config.PrivValidatorKeyFile(),
		config.PrivValidatorStateFile())
	privVal.Reset()

	if nValidators < 1 {
		err = errors.New("initializeLCD must use at least one validator")
		return
	}

	genesisFile := config.GenesisFile()
	genDoc, err = tmtypes.GenesisDocFromFile(genesisFile)
	if err != nil {
		return
	}
	genDoc.Validators = nil
	err = genDoc.SaveAs(genesisFile)
	if err != nil {
		return
	}

	// append any additional (non-proposing) validators
	//nolint:prealloc
	var (
		genTxs      []auth.StdTx
		genAccounts []authexported.GenesisAccount
		genBalances []bank.Balance
	)

	totalSupply := sdk.ZeroInt()

	for i := 0; i < nValidators; i++ {
		operPrivKey := secp256k1.GenPrivKey()
		operAddr := operPrivKey.PubKey().Address()
		pubKey := privVal.GetPubKey()

		power := int64(100)
		if i > 0 {
			pubKey = ed25519.GenPrivKey().PubKey()
			power = 1
		}

		startTokens := sdk.TokensFromConsensusPower(power)

		msg := staking.NewMsgCreateValidator(
			sdk.ValAddress(operAddr),
			pubKey,
			sdk.NewCoin(sdk.DefaultBondDenom, startTokens),
			staking.NewDescription(fmt.Sprintf("validator-%d", i+1), "", "", "", ""),
			staking.NewCommissionRates(sdk.ZeroDec(), sdk.ZeroDec(), sdk.ZeroDec()),
			sdk.OneInt(),
		)

		stdSignMsg := auth.StdSignMsg{
			ChainID: genDoc.ChainID,
			Msgs:    []sdk.Msg{msg},
		}

		var sig []byte
		sig, err = operPrivKey.Sign(stdSignMsg.Bytes())
		if err != nil {
			return
		}

		transaction := auth.NewStdTx([]sdk.Msg{msg}, auth.StdFee{}, []auth.StdSignature{{Signature: sig, PubKey: operPrivKey.PubKey()}}, "")
		genTxs = append(genTxs, transaction)
		valConsPubKeys = append(valConsPubKeys, pubKey)
		valOperAddrs = append(valOperAddrs, sdk.ValAddress(operAddr))

		account := auth.NewBaseAccountWithAddress(sdk.AccAddress(operAddr))
		accTokens := sdk.TokensFromConsensusPower(150)
		totalSupply = totalSupply.Add(accTokens)

		coins := sdk.NewCoins(sdk.NewCoin(sdk.DefaultBondDenom, accTokens))
		genBalances = append(genBalances, bank.Balance{Address: account.GetAddress(), Coins: coins})
		genAccounts = append(genAccounts, account)
	}

	genesisState := app.NewDefaultGenesisState()
	genDoc.AppState, err = cdc.MarshalJSON(genesisState)
	if err != nil {
		return
	}

	genesisState, err = genutil.SetGenTxsInAppGenesisState(cdc, genesisState, genTxs)
	if err != nil {
		return
	}

	// add some tokens to init accounts
	for _, addr := range initAddrs {
		accAuth := auth.NewBaseAccountWithAddress(addr)
		accTokens := sdk.TokensFromConsensusPower(100)
		totalSupply = totalSupply.Add(accTokens)

		coins := sdk.NewCoins(sdk.NewCoin(sdk.DefaultBondDenom, accTokens))
		genBalances = append(genBalances, bank.Balance{Address: accAuth.GetAddress(), Coins: coins})
		genAccounts = append(genAccounts, accAuth)
	}

	// auth genesis state: params and genesis accounts
	var authGenState auth.GenesisState
	cdc.MustUnmarshalJSON(genesisState[auth.ModuleName], &authGenState)
	authGenState.Accounts = genAccounts
	genesisState[auth.ModuleName] = cdc.MustMarshalJSON(authGenState)

	var bankGenState bank.GenesisState
	cdc.MustUnmarshalJSON(genesisState[bank.ModuleName], &bankGenState)
	bankGenState.Balances = genBalances
	genesisState[bank.ModuleName] = cdc.MustMarshalJSON(bankGenState)

	var stakingData staking.GenesisState
	cdc.MustUnmarshalJSON(genesisState[staking.ModuleName], &stakingData)
	genesisState[staking.ModuleName] = cdc.MustMarshalJSON(stakingData)

	// distr data
	var distrData distr.GenesisState
	cdc.MustUnmarshalJSON(genesisState[distr.ModuleName], &distrData)

	commPoolAmt := sdk.NewInt(10)
	distrData.FeePool.CommunityPool = sdk.DecCoins{sdk.NewDecCoin(sdk.DefaultBondDenom, commPoolAmt)}
	genesisState[distr.ModuleName] = cdc.MustMarshalJSON(distrData)

	// supply data
	var supplyData supply.GenesisState
	cdc.MustUnmarshalJSON(genesisState[supply.ModuleName], &supplyData)

	supplyData.Supply = sdk.NewCoins(sdk.NewCoin(sdk.DefaultBondDenom, totalSupply.Add(commPoolAmt)))
	genesisState[supply.ModuleName] = cdc.MustMarshalJSON(supplyData)

	// mint genesis (none set within genesisState)
	mintData := mint.DefaultGenesisState()
	inflationMin := sdk.ZeroDec()
	if minting {
		inflationMin = sdk.MustNewDecFromStr("0.9")
		mintData.Params.InflationMax = sdk.MustNewDecFromStr("1.0")
	} else {
		mintData.Params.InflationMax = inflationMin
	}

	mintData.Minter.Inflation = inflationMin
	mintData.Params.InflationMin = inflationMin
	genesisState[mint.ModuleName] = cdc.MustMarshalJSON(mintData)

	// initialize crisis data
	var crisisData crisis.GenesisState
	cdc.MustUnmarshalJSON(genesisState[crisis.ModuleName], &crisisData)

	crisisData.ConstantFee = sdk.NewInt64Coin(sdk.DefaultBondDenom, 1000)
	genesisState[crisis.ModuleName] = cdc.MustMarshalJSON(crisisData)

	//// double check inflation is set according to the minting boolean flag
	if minting {
		if !(mintData.Params.InflationMax.Equal(sdk.MustNewDecFromStr("1.0")) &&
			mintData.Minter.Inflation.Equal(sdk.MustNewDecFromStr("0.9")) &&
			mintData.Params.InflationMin.Equal(sdk.MustNewDecFromStr("0.9"))) {
			err = errors.New("mint parameters does not correspond to their defaults")
			return
		}
	} else {
		if !(mintData.Params.InflationMax.Equal(sdk.ZeroDec()) &&
			mintData.Minter.Inflation.Equal(sdk.ZeroDec()) &&
			mintData.Params.InflationMin.Equal(sdk.ZeroDec())) {
			err = errors.New("mint parameters not equal to decimal 0")
			return
		}
	}

	appState, err := codec.MarshalJSONIndent(cdc, genesisState)
	if err != nil {
		return
	}

	genDoc.AppState = appState
	return genDoc, valConsPubKeys, valOperAddrs, privVal, err
}

// startTM creates and starts an in-process Tendermint node with memDB and
// in-process ABCI application. It returns the new node or any error that
// occurred.
//
// TODO: Clean up the WAL dir or enable it to be not persistent!
func startTM(
	tmcfg *tmcfg.Config, logger log.Logger, genDoc *tmtypes.GenesisDoc,
	privVal tmtypes.PrivValidator, app *app.WasmApp,
) (*nm.Node, error) {

	genDocProvider := func() (*tmtypes.GenesisDoc, error) { return genDoc, nil }
	dbProvider := func(*nm.DBContext) (dbm.DB, error) { return dbm.NewMemDB(), nil }
	nodeKey, err := p2p.LoadOrGenNodeKey(tmcfg.NodeKeyFile())
	if err != nil {
		return nil, err
	}
	node, err := nm.NewNode(
		tmcfg,
		privVal,
		nodeKey,
		proxy.NewLocalClientCreator(app),
		genDocProvider,
		dbProvider,
		nm.DefaultMetricsProvider(tmcfg.Instrumentation),
		logger.With("module", "node"),
	)
	if err != nil {
		return nil, err
	}

	err = node.Start()
	if err != nil {
		return nil, err
	}

	tests.WaitForRPC(tmcfg.RPC.ListenAddress)
	logger.Info("Tendermint running!")

	return node, err
}

// startLCD starts the LCD.
func startLCD(logger log.Logger, listenAddr string, cdc *codec.Codec) (net.Listener, error) {
	rs := lcd.NewRestServer(cdc)
	registerRoutes(rs)
	listener, err := tmrpc.Listen(listenAddr, tmrpc.DefaultConfig())
	if err != nil {
		return nil, err
	}
	go tmrpc.StartHTTPServer(listener, rs.Mux, logger, tmrpc.DefaultConfig()) //nolint:errcheck
	return listener, nil
}

// NOTE: If making updates here also update cmd/gaia/cmd/wasmcli/main.go
func registerRoutes(rs *lcd.RestServer) {
	client.RegisterRoutes(rs.CliCtx, rs.Mux)
	authrest.RegisterTxRoutes(rs.CliCtx, rs.Mux)
	app.ModuleBasics.RegisterRESTRoutes(rs.CliCtx, rs.Mux)
}

// CreateAddr adds an address to the key store and returns an address and seed.
// It also requires that the key could be created.
func CreateAddr(name string, kb crkeys.Keybase) (sdk.AccAddress, string, error) {
	var (
		err  error
		info crkeys.Info
		seed string
	)

	info, seed, err = kb.CreateMnemonic(name, crkeys.English, keys.DefaultKeyPass, crkeys.Secp256k1)
	return sdk.AccAddress(info.GetPubKey().Address()), seed, err
}

// CreateAddrs adds multiple address to the key store and returns the addresses and associated seeds in lexographical order by address.
// It also requires that the keys could be created.
func CreateAddrs(kb crkeys.Keybase, numAddrs int) (addrs []sdk.AccAddress, seeds, names []string, errs []error) {
	var (
		err  error
		info crkeys.Info
		seed string
	)

	addrSeeds := AddrSeedSlice{}

	for i := 0; i < numAddrs; i++ {
		name := fmt.Sprintf("test%d", i)
		info, seed, err = kb.CreateMnemonic(name, crkeys.English, keys.DefaultKeyPass, crkeys.Secp256k1)
		if err != nil {
			errs = append(errs, err)
		}
		addrSeeds = append(addrSeeds, AddrSeed{Address: sdk.AccAddress(info.GetPubKey().Address()), Seed: seed, Name: name})
	}
	if len(errs) > 0 {
		return
	}

	sort.Sort(addrSeeds)

	for i := range addrSeeds {
		addrs = append(addrs, addrSeeds[i].Address)
		seeds = append(seeds, addrSeeds[i].Seed)
		names = append(names, addrSeeds[i].Name)
	}

	return addrs, seeds, names, errs
}

// AddrSeed combines an Address with the mnemonic of the private key to that address
type AddrSeed struct {
	Address sdk.AccAddress
	Seed    string
	Name    string
}

// AddrSeedSlice implements `Interface` in sort package.
type AddrSeedSlice []AddrSeed

func (b AddrSeedSlice) Len() int {
	return len(b)
}

// Less sorts lexicographically by Address
func (b AddrSeedSlice) Less(i, j int) bool {
	// bytes package already implements Comparable for []byte.
	switch bytes.Compare(b[i].Address.Bytes(), b[j].Address.Bytes()) {
	case -1:
		return true
	case 0, 1:
		return false
	default:
		panic("not fail-able with `bytes.Comparable` bounded [-1, 1].")
	}
}

func (b AddrSeedSlice) Swap(i, j int) {
	b[j], b[i] = b[i], b[j]
}

// InitClientHome initialises client home dir.
func InitClientHome(dir string) string {
	var err error
	if dir == "" {
		dir, err = ioutil.TempDir("", "lcd_test")
		if err != nil {
			panic(err)
		}
	}
	// TODO: this should be set in NewRestServer
	// and pass down the CLIContext to achieve
	// parallelism.
	viper.Set(cli.HomeFlag, dir)
	return dir
}

// makePathname creates a unique pathname for each test.
func makePathname() (string, error) {
	p, err := os.Getwd()
	if err != nil {
		return "", err
	}

	sep := string(filepath.Separator)
	return strings.Replace(p, sep, "_", -1), nil
}

// GetConfig returns a Tendermint config for the test cases.
func GetConfig() (*tmcfg.Config, error) {
	pathname, err := makePathname()
	if err != nil {
		return nil, err
	}
	config := tmcfg.ResetTestRoot(pathname)

	tmAddr, _, err := server.FreeTCPAddr()
	if err != nil {
		return nil, err
	}

	rcpAddr, _, err := server.FreeTCPAddr()
	if err != nil {
		return nil, err
	}

	grpcAddr, _, err := server.FreeTCPAddr()
	if err != nil {
		return nil, err
	}

	config.P2P.ListenAddress = tmAddr
	config.RPC.ListenAddress = rcpAddr
	config.RPC.GRPCListenAddress = grpcAddr

	return config, nil
}<|MERGE_RESOLUTION|>--- conflicted
+++ resolved
@@ -83,12 +83,8 @@
 	logger = log.NewFilter(logger, log.AllowError())
 
 	db := dbm.NewMemDB()
-<<<<<<< HEAD
-	gapp := app.NewWasmApp(logger, db, nil, true, 0, nil, baseapp.SetPruning(store.PruneNothing))
+	gapp := app.NewWasmApp(logger, db, nil, true, 0, map[int64]bool{}, "", baseapp.SetPruning(store.PruneNothing))
 	cdc = app.MakeCodec()
-=======
-	gapp := app.NewGaiaApp(logger, db, nil, true, 0, map[int64]bool{}, "", baseapp.SetPruning(store.PruneNothing))
->>>>>>> 680bb196
 
 	genDoc, valConsPubKeys, valOperAddrs, privVal, err := defaultGenesis(config, nValidators, initAddrs, minting)
 	if err != nil {
