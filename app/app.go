--- conflicted
+++ resolved
@@ -99,15 +99,9 @@
 // Verify app interface at compile time
 var _ simapp.App = (*WasmApp)(nil)
 
-<<<<<<< HEAD
 // WasmApp extended ABCI application
-type WasmApp struct {
-	*bam.BaseApp
-=======
-// GaiaApp extended ABCI application
 type GaiaApp struct {
 	*baseapp.BaseApp
->>>>>>> 20a071cf
 	cdc *codec.Codec
 
 	invCheckPeriod uint
@@ -121,21 +115,6 @@
 	subspaces map[string]params.Subspace
 
 	// keepers
-<<<<<<< HEAD
-	accountKeeper  auth.AccountKeeper
-	bankKeeper     bank.Keeper
-	supplyKeeper   supply.Keeper
-	stakingKeeper  staking.Keeper
-	slashingKeeper slashing.Keeper
-	mintKeeper     mint.Keeper
-	distrKeeper    distr.Keeper
-	govKeeper      gov.Keeper
-	crisisKeeper   crisis.Keeper
-	paramsKeeper   params.Keeper
-	evidenceKeeper *evidence.Keeper
-	upgradeKeeper  upgrade.Keeper
-	wasmKeeper     wasm.Keeper
-=======
 	accountKeeper    auth.AccountKeeper
 	bankKeeper       bank.Keeper
 	capabilityKeeper *capability.Keeper
@@ -150,11 +129,11 @@
 	ibcKeeper        *ibc.Keeper // IBC Keeper must be a pointer in the app, so we can SetRouter on it correctly
 	evidenceKeeper   evidence.Keeper
 	transferKeeper   transfer.Keeper
+	wasmKeeper     wasm.Keeper
 
 	// make scoped keepers public for test purposes
 	scopedIBCKeeper      capability.ScopedKeeper
 	scopedTransferKeeper capability.ScopedKeeper
->>>>>>> 20a071cf
 
 	// the module manager
 	mm *module.Manager
@@ -173,41 +152,23 @@
 func NewWasmApp(
 	logger log.Logger, db dbm.DB, traceStore io.Writer, loadLatest bool,
 	invCheckPeriod uint, skipUpgradeHeights map[int64]bool, home string,
-<<<<<<< HEAD
-	baseAppOptions ...func(*bam.BaseApp),
+	baseAppOptions ...func(*baseapp.BaseApp),
 ) *WasmApp {
-=======
-	baseAppOptions ...func(*baseapp.BaseApp),
-) *GaiaApp {
->>>>>>> 20a071cf
 
 	// TODO: Remove cdc in favor of appCodec once all modules are migrated.
 	cdc := codecstd.MakeCodec(ModuleBasics)
 	appCodec := codecstd.NewAppCodec(cdc)
 
-<<<<<<< HEAD
-	debug := viper.GetBool(cli.TraceFlag)
-	baseAppOptions = append(baseAppOptions, bam.SetDebug(debug))
-
-	bApp := bam.NewBaseApp(appName, logger, db, auth.DefaultTxDecoder(cdc), baseAppOptions...)
-=======
 	bApp := baseapp.NewBaseApp(appName, logger, db, auth.DefaultTxDecoder(cdc), baseAppOptions...)
->>>>>>> 20a071cf
 	bApp.SetCommitMultiStoreTracer(traceStore)
 	bApp.SetAppVersion(version.Version)
 
 	keys := sdk.NewKVStoreKeys(
-<<<<<<< HEAD
-		bam.MainStoreKey, auth.StoreKey, bank.StoreKey, staking.StoreKey,
-		supply.StoreKey, mint.StoreKey, distr.StoreKey, slashing.StoreKey,
-		gov.StoreKey, params.StoreKey, evidence.StoreKey, upgrade.StoreKey,
-		wasm.StoreKey,
-=======
 		auth.StoreKey, bank.StoreKey, staking.StoreKey,
 		mint.StoreKey, distr.StoreKey, slashing.StoreKey,
 		gov.StoreKey, params.StoreKey, ibc.StoreKey, upgrade.StoreKey,
 		evidence.StoreKey, transfer.StoreKey, capability.StoreKey,
->>>>>>> 20a071cf
+		wasm.StoreKey,
 	)
 	tkeys := sdk.NewTransientStoreKeys(params.TStoreKey)
 	memKeys := sdk.NewMemoryStoreKeys(capability.MemStoreKey)
@@ -267,7 +228,6 @@
 	)
 	app.upgradeKeeper = upgrade.NewKeeper(skipUpgradeHeights, keys[upgrade.StoreKey], appCodec, home)
 
-<<<<<<< HEAD
 	// just re-use the full router - do we want to limit this more?
 	var wasmRouter = bApp.Router()
 	// better way to get this dir???
@@ -283,19 +243,6 @@
 
 	app.wasmKeeper = wasm.NewKeeper(app.cdc, keys[wasm.StoreKey], app.accountKeeper, app.bankKeeper, wasmRouter, wasmDir, wasmConfig)
 
-	// create evidence keeper with evidence router
-	evidenceKeeper := evidence.NewKeeper(
-		appCodec, keys[evidence.StoreKey], app.subspaces[evidence.ModuleName], &stakingKeeper, app.slashingKeeper,
-	)
-	evidenceRouter := evidence.NewRouter()
-
-	// TODO: register evidence routes
-	evidenceKeeper.SetRouter(evidenceRouter)
-
-	app.evidenceKeeper = evidenceKeeper
-
-=======
->>>>>>> 20a071cf
 	// register the proposal types
 	govRouter := gov.NewRouter()
 	govRouter.AddRoute(gov.RouterKey, gov.ProposalHandler).
@@ -356,15 +303,11 @@
 		distr.NewAppModule(appCodec, app.distrKeeper, app.accountKeeper, app.bankKeeper, app.stakingKeeper),
 		staking.NewAppModule(appCodec, app.stakingKeeper, app.accountKeeper, app.bankKeeper),
 		upgrade.NewAppModule(app.upgradeKeeper),
-<<<<<<< HEAD
-		evidence.NewAppModule(*app.evidenceKeeper),
 		wasm.NewAppModule(app.wasmKeeper),
-=======
 		evidence.NewAppModule(appCodec, app.evidenceKeeper),
 		ibc.NewAppModule(app.ibcKeeper),
 		params.NewAppModule(app.paramsKeeper),
 		transferModule,
->>>>>>> 20a071cf
 	)
 
 	// During begin block slashing happens after distr.BeginBlocker so that
@@ -382,15 +325,10 @@
 	// so that other modules that want to create or claim capabilities afterwards in InitChain
 	// can do so safely.
 	app.mm.SetOrderInitGenesis(
-<<<<<<< HEAD
-		distr.ModuleName, staking.ModuleName, auth.ModuleName, bank.ModuleName,
-		slashing.ModuleName, gov.ModuleName, mint.ModuleName, supply.ModuleName,
-		crisis.ModuleName, genutil.ModuleName, evidence.ModuleName, wasm.ModuleName,
-=======
 		capability.ModuleName, auth.ModuleName, distr.ModuleName, staking.ModuleName, bank.ModuleName,
 		slashing.ModuleName, gov.ModuleName, mint.ModuleName, crisis.ModuleName,
 		ibc.ModuleName, genutil.ModuleName, evidence.ModuleName, transfer.ModuleName,
->>>>>>> 20a071cf
+		wasm.ModuleName,
 	)
 
 	app.mm.RegisterInvariants(&app.crisisKeeper)
@@ -470,13 +408,8 @@
 }
 
 // LoadHeight loads a particular height
-<<<<<<< HEAD
 func (app *WasmApp) LoadHeight(height int64) error {
-	return app.LoadVersion(height, app.keys[bam.MainStoreKey])
-=======
-func (app *GaiaApp) LoadHeight(height int64) error {
 	return app.LoadVersion(height)
->>>>>>> 20a071cf
 }
 
 // ModuleAccountAddrs returns all the app's module account addresses.
@@ -489,12 +422,8 @@
 	return modAccAddrs
 }
 
-<<<<<<< HEAD
-// Codec returns the application's sealed codec.
-func (app *WasmApp) Codec() *codec.Codec {
-=======
 // BlacklistedAccAddrs returns all the app's module account addresses black listed for receiving tokens.
-func (app *GaiaApp) BlacklistedAccAddrs() map[string]bool {
+func (app *WasmApp) BlacklistedAccAddrs() map[string]bool {
 	blacklistedAddrs := make(map[string]bool)
 	for acc := range maccPerms {
 		blacklistedAddrs[auth.NewModuleAddress(acc).String()] = !allowedReceivingModAcc[acc]
@@ -503,12 +432,8 @@
 	return blacklistedAddrs
 }
 
-// Codec returns GaiaApp's codec.
-//
-// NOTE: This is solely to be used for testing purposes as it may be desirable
-// for modules to register their own custom testing types.
-func (app *GaiaApp) Codec() *codec.Codec {
->>>>>>> 20a071cf
+// Codec returns the application's sealed codec.
+func (app *WasmApp) Codec() *codec.Codec {
 	return app.cdc
 }
 
