--- conflicted
+++ resolved
@@ -110,14 +110,10 @@
 		feePool.CommunityPool = feePool.CommunityPool.Add(scraps...)
 		app.DistrKeeper.SetFeePool(ctx, feePool)
 
-<<<<<<< HEAD
-		err := app.distrKeeper.Hooks().AfterValidatorCreated(ctx, val.GetOperator())
-		if err != nil {
-			panic(err)
-		}
-=======
-		app.DistrKeeper.Hooks().AfterValidatorCreated(ctx, val.GetOperator())
->>>>>>> 26181298
+		err := app.DistrKeeper.Hooks().AfterValidatorCreated(ctx, val.GetOperator())
+		if err != nil {
+			panic(err)
+		}
 		return false
 	})
 
@@ -131,19 +127,14 @@
 		if err != nil {
 			panic(err)
 		}
-<<<<<<< HEAD
-		err = app.distrKeeper.Hooks().BeforeDelegationCreated(ctx, delAddr, valAddr)
-		if err != nil {
-			panic(err)
-		}
-		err = app.distrKeeper.Hooks().AfterDelegationModified(ctx, delAddr, valAddr)
-		if err != nil {
-			panic(err)
-		}
-=======
-		app.DistrKeeper.Hooks().BeforeDelegationCreated(ctx, delAddr, valAddr)
-		app.DistrKeeper.Hooks().AfterDelegationModified(ctx, delAddr, valAddr)
->>>>>>> 26181298
+		err = app.DistrKeeper.Hooks().BeforeDelegationCreated(ctx, delAddr, valAddr)
+		if err != nil {
+			panic(err)
+		}
+		err = app.DistrKeeper.Hooks().AfterDelegationModified(ctx, delAddr, valAddr)
+		if err != nil {
+			panic(err)
+		}
 	}
 
 	// reset context height
