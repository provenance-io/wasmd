--- conflicted
+++ resolved
@@ -6,7 +6,7 @@
     branches:
       - main
     paths:
-      - 'proto/**'
+      - "proto/**"
 
     # Sequence of patterns matched against refs/tags
     tags:
@@ -16,18 +16,13 @@
   push:
     runs-on: ubuntu-latest
     steps:
-<<<<<<< HEAD
       - uses: actions/checkout@v3.3.0
       - uses: bufbuild/buf-setup-action@v1.15.1
-=======
-      - uses: actions/checkout@v3.1.0
-      - uses: bufbuild/buf-setup-action@v1.13.1
->>>>>>> 273f0fc9
 
       # lint checks
       - uses: bufbuild/buf-lint-action@v1
         with:
-          input: 'proto'
+          input: "proto"
 
       # TODO: Add this when project is more stable.
       # backward compatibility breaking checks
@@ -39,5 +34,5 @@
       # publish proto files
       - uses: bufbuild/buf-push-action@v1
         with:
-          input: 'proto'
+          input: "proto"
           buf_token: ${{ secrets.BUF_TOKEN }}