--- conflicted
+++ resolved
@@ -13,7 +13,7 @@
 
 **Note**: Requires [Go 1.14+](https://golang.org/dl/)
 
-**Compatibility**: Last merge from `cosmos/gaia` was `680bb196d6c5ece0c78875dff0175fdd780711ac` (Mar 16, 2020)
+**Compatibility**: Last merge from `cosmos/gaia` was `3f4572d3d74c99584f44eb4a0ee06bd340d48867` (Apr 11, 2020)
 
 The `v0.7.2` release is based on `cosmos-sdk` `v0.38.3` and should be used in any public networks (as that fixed a security issue).
 
@@ -108,7 +108,6 @@
 
 ## Contributors
 
-<<<<<<< HEAD
 Much thanks to all who have contributed to this project, from this app, to the `cosmwasm` framework, to example contracts and documentation.
 Or even testing the app and bringing up critical issues. The following have helped bring this project to life:
 
@@ -129,7 +128,4 @@
 * KamiD [KamiD](https://github.com/KamiD)
 * Valery Litvin [litvintech](https://github.com/litvintech)
 
-Sorry if I forgot you from this list, just contact me or add yourself in a PR :)
-=======
-This Cosmos-SDK project is not related to the [React-Cosmos](https://github.com/react-cosmos/react-cosmos) project (yet). Many thanks to Evan Coury and Ovidiu (@skidding) for this Github organization name. As per our agreement, this disambiguation notice will stay here.
->>>>>>> 680bb19+Sorry if I forgot you from this list, just contact me or add yourself in a PR :)